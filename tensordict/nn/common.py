# Copyright (c) Meta Platforms, Inc. and affiliates.
#
# This source code is licensed under the MIT license found in the
# LICENSE file in the root directory of this source tree.

from __future__ import annotations

import warnings
from textwrap import indent
from typing import Any, Iterable, List, Optional, Sequence, Union
<<<<<<< HEAD

import torch
from torch import nn, Tensor

from tensordict.tensordict import TensorDictBase
from tensordict.utils import _nested_key_type_check, _normalize_key, NESTED_KEY

try:
    from functorch import FunctionalModule, FunctionalModuleWithBuffers

    _has_functorch = True
except ImportError:
    _has_functorch = False

=======

import torch

from tensordict.nn.functional_modules import (
    FunctionalModule as rlFunctionalModule,
    FunctionalModuleWithBuffers as rlFunctionalModuleWithBuffers,
)
from tensordict.tensordict import TensorDictBase
from tensordict.utils import _nested_key_type_check, _normalize_key, NESTED_KEY
from torch import nn, Tensor

try:
    import functorch
    from functorch import FunctionalModule, FunctionalModuleWithBuffers, vmap
    from functorch._src.make_functional import _swap_state

    _has_functorch = True
except ImportError:
    _has_functorch = False

>>>>>>> 701dc365
__all__ = [
    "TensorDictModule",
    "TensorDictModuleWrapper",
]


def _check_all_str(list_of_str):
    if isinstance(list_of_str, str):
        raise RuntimeError(
            f"Expected a list of strings but got a string: {list_of_str}"
        )
    if any(not isinstance(key, str) for key in list_of_str):
        raise TypeError(f"Expected a list of strings but got: {list_of_str}")


def _check_all_nested(list_of_keys):
    if isinstance(list_of_keys, str):
        raise RuntimeError(
            "Expected a list of strings, or tuples of strings but got a string: "
            f"{list_of_keys}"
        )
    for key in list_of_keys:
        _nested_key_type_check(key)


class TensorDictModule(nn.Module):
    """A TensorDictModule, is a python wrapper around a :obj:`nn.Module` that reads and writes to a TensorDict.

    Args:
        module (nn.Module): a nn.Module used to map the input to the output parameter space. Can be a functional
            module (FunctionalModule or FunctionalModuleWithBuffers), in which case the :obj:`forward` method will expect
            the params (and possibly) buffers keyword arguments.
        in_keys (iterable of str): keys to be read from input tensordict and passed to the module. If it
            contains more than one element, the values will be passed in the order given by the in_keys iterable.
        out_keys (iterable of str): keys to be written to the input tensordict. The length of out_keys must match the
            number of tensors returned by the embedded module. Using "_" as a key avoid writing tensor to output.

    Embedding a neural network in a TensorDictModule only requires to specify the input
    and output keys. TensorDictModule support functional and regular :obj:`nn.Module`
    objects. In the functional case, the 'params' (and 'buffers') keyword argument must
    be specified:

    Examples:
        >>> import torch
        >>> from tensordict import TensorDict
        >>> from tensordict.nn import TensorDictModule
        >>> from tensordict.nn.functional_modules import make_functional
        >>> td = TensorDict({"input": torch.randn(3, 4), "hidden": torch.randn(3, 8)}, [3,])
        >>> module = torch.nn.GRUCell(4, 8)
        >>> td_fmodule = TensorDictModule(
        ...    module=torch.nn.GRUCell(4, 8), in_keys=["input", "hidden"], out_keys=["output"]
        ... )
        >>> params = make_functional(td_fmodule)
        >>> td_functional = td_fmodule(td.clone(), params=params)
        >>> print(td_functional)
        TensorDict(
            fields={
                hidden: Tensor(torch.Size([3, 8]), dtype=torch.float32),
                input: Tensor(torch.Size([3, 4]), dtype=torch.float32),
                output: Tensor(torch.Size([3, 8]), dtype=torch.float32)},
            batch_size=torch.Size([3]),
            device=None,
            is_shared=False)

    In the stateful case:
        >>> td_module = TensorDictModule(
        ...    module=torch.nn.GRUCell(4, 8), in_keys=["input", "hidden"], out_keys=["output"]
        ... )
        >>> td_stateful = td_module(td.clone())
        >>> print(td_stateful)
        TensorDict(
            fields={
                hidden: Tensor(torch.Size([3, 8]), dtype=torch.float32),
                input: Tensor(torch.Size([3, 4]), dtype=torch.float32),
                output: Tensor(torch.Size([3, 8]), dtype=torch.float32)},
            batch_size=torch.Size([3]),
            device=None,
            is_shared=False)

    One can use a vmap operator to call the functional module.
        >>> from functorch import vmap
        >>> params_repeat = params.expand(4)
        >>> td_vmap = vmap(td_fmodule, (None, 0))(td.clone(), params_repeat)
        >>> print(td_vmap)
        TensorDict(
            fields={
                hidden: Tensor(torch.Size([4, 3, 8]), dtype=torch.float32),
                input: Tensor(torch.Size([4, 3, 4]), dtype=torch.float32),
                output: Tensor(torch.Size([4, 3, 8]), dtype=torch.float32)},
            batch_size=torch.Size([4, 3]),
            device=None,
            is_shared=False)

    """

    def __init__(
        self,
        module: Union[
            "FunctionalModule",
            "FunctionalModuleWithBuffers",
            TensorDictModule,
            nn.Module,
        ],
        in_keys: Iterable[NESTED_KEY],
        out_keys: Iterable[NESTED_KEY],
    ):

        super().__init__()

        if not out_keys:
            raise RuntimeError(f"out_keys were not passed to {self.__class__.__name__}")
        if not in_keys:
            raise RuntimeError(f"in_keys were not passed to {self.__class__.__name__}")
        _check_all_nested(out_keys)
        self.out_keys = [_normalize_key(key) for key in out_keys]
        _check_all_nested(in_keys)
        self.in_keys = [_normalize_key(key) for key in in_keys]

        if "_" in in_keys:
            warnings.warn(
                'key "_" is for ignoring output, it should not be used in input keys'
            )

        self.module = module

    @property
    def is_functional(self):
        return _has_functorch and isinstance(
            self.module,
            (FunctionalModule, FunctionalModuleWithBuffers),
        )

    def _write_to_tensordict(
        self,
        tensordict: TensorDictBase,
        tensors: List,
        tensordict_out: Optional[TensorDictBase] = None,
        out_keys: Optional[Iterable[NESTED_KEY]] = None,
    ) -> TensorDictBase:

        if out_keys is None:
            out_keys = self.out_keys
        if tensordict_out is None:
            tensordict_out = tensordict
        for _out_key, _tensor in zip(out_keys, tensors):
            if _out_key != "_":
                tensordict_out.set(_out_key, _tensor)
        return tensordict_out

    def _call_module(
        self, tensors: Sequence[Tensor], **kwargs
    ) -> Union[Tensor, Sequence[Tensor]]:
        out = self.module(*tensors, **kwargs)
        return out

    def forward(
        self,
        tensordict: TensorDictBase,
        tensordict_out: Optional[TensorDictBase] = None,
        **kwargs,
    ) -> TensorDictBase:
        tensors = tuple(tensordict.get(in_key, None) for in_key in self.in_keys)
        tensors = self._call_module(tensors, **kwargs)
        if not isinstance(tensors, tuple):
            tensors = (tensors,)
        tensordict_out = self._write_to_tensordict(tensordict, tensors, tensordict_out)
        return tensordict_out

    @property
    def device(self):
        for p in self.parameters():
            return p.device
        return torch.device("cpu")

    def __repr__(self) -> str:
        fields = indent(
            f"module={self.module}, \n"
            f"device={self.device}, \n"
            f"in_keys={self.in_keys}, \n"
            f"out_keys={self.out_keys}",
            4 * " ",
        )

        return f"{self.__class__.__name__}(\n{fields})"

    @property
    def num_params(self):
        if _has_functorch and isinstance(
            self.module,
            (FunctionalModule, FunctionalModuleWithBuffers),
        ):
            return len(self.module.param_names)
        else:
            return 0

    @property
    def num_buffers(self):
        if _has_functorch and isinstance(self.module, FunctionalModuleWithBuffers):
            return len(self.module.buffer_names)
        else:
            return 0


class TensorDictModuleWrapper(nn.Module):
    """Wrapper calss for TensorDictModule objects.

    Once created, a TensorDictModuleWrapper will behave exactly as the TensorDictModule it contains except for the methods that are
    overwritten.

    Args:
        td_module (TensorDictModule): operator to be wrapped.

    """

    def __init__(self, td_module: TensorDictModule):
        super().__init__()
        self.td_module = td_module
        if len(self.td_module._forward_hooks):
            for pre_hook in self.td_module._forward_hooks:
                self.register_forward_hook(self.td_module._forward_hooks[pre_hook])

    def __getattr__(self, name: str) -> Any:
        try:
            return super().__getattr__(name)
        except AttributeError:
            if name not in self.__dict__ and not name.startswith("__"):
                return getattr(self._modules["td_module"], name)
            else:
                raise AttributeError(
                    f"attribute {name} not recognised in {type(self).__name__}"
                )

    def forward(self, *args, **kwargs):
        return self.td_module.forward(*args, **kwargs)<|MERGE_RESOLUTION|>--- conflicted
+++ resolved
@@ -6,24 +6,9 @@
 from __future__ import annotations
 
 import warnings
+from copy import deepcopy
 from textwrap import indent
 from typing import Any, Iterable, List, Optional, Sequence, Union
-<<<<<<< HEAD
-
-import torch
-from torch import nn, Tensor
-
-from tensordict.tensordict import TensorDictBase
-from tensordict.utils import _nested_key_type_check, _normalize_key, NESTED_KEY
-
-try:
-    from functorch import FunctionalModule, FunctionalModuleWithBuffers
-
-    _has_functorch = True
-except ImportError:
-    _has_functorch = False
-
-=======
 
 import torch
 
@@ -44,7 +29,6 @@
 except ImportError:
     _has_functorch = False
 
->>>>>>> 701dc365
 __all__ = [
     "TensorDictModule",
     "TensorDictModuleWrapper",
@@ -88,65 +72,60 @@
     be specified:
 
     Examples:
-        >>> import torch
+        >>> import torch, functorch
         >>> from tensordict import TensorDict
         >>> from tensordict.nn import TensorDictModule
-        >>> from tensordict.nn.functional_modules import make_functional
         >>> td = TensorDict({"input": torch.randn(3, 4), "hidden": torch.randn(3, 8)}, [3,])
         >>> module = torch.nn.GRUCell(4, 8)
+        >>> fmodule, params, buffers = functorch.make_functional_with_buffers(module)
         >>> td_fmodule = TensorDictModule(
-        ...    module=torch.nn.GRUCell(4, 8), in_keys=["input", "hidden"], out_keys=["output"]
+        ...    module=fmodule, in_keys=["input", "hidden"], out_keys=["output"]
         ... )
-        >>> params = make_functional(td_fmodule)
-        >>> td_functional = td_fmodule(td.clone(), params=params)
+        >>> td_functional = td_fmodule(td.clone(), params=params, buffers=buffers)
         >>> print(td_functional)
         TensorDict(
-            fields={
+            fields={input: Tensor(torch.Size([3, 4]), dtype=torch.float32),
                 hidden: Tensor(torch.Size([3, 8]), dtype=torch.float32),
-                input: Tensor(torch.Size([3, 4]), dtype=torch.float32),
                 output: Tensor(torch.Size([3, 8]), dtype=torch.float32)},
+            shared=False,
             batch_size=torch.Size([3]),
-            device=None,
-            is_shared=False)
+            device=cpu)
 
     In the stateful case:
         >>> td_module = TensorDictModule(
-        ...    module=torch.nn.GRUCell(4, 8), in_keys=["input", "hidden"], out_keys=["output"]
+        ...    module=module, in_keys=["input", "hidden"], out_keys=["output"]
         ... )
         >>> td_stateful = td_module(td.clone())
         >>> print(td_stateful)
         TensorDict(
-            fields={
+            fields={input: Tensor(torch.Size([3, 4]), dtype=torch.float32),
                 hidden: Tensor(torch.Size([3, 8]), dtype=torch.float32),
-                input: Tensor(torch.Size([3, 4]), dtype=torch.float32),
                 output: Tensor(torch.Size([3, 8]), dtype=torch.float32)},
+            shared=False,
             batch_size=torch.Size([3]),
-            device=None,
-            is_shared=False)
-
-    One can use a vmap operator to call the functional module.
-        >>> from functorch import vmap
-        >>> params_repeat = params.expand(4)
-        >>> td_vmap = vmap(td_fmodule, (None, 0))(td.clone(), params_repeat)
+            device=cpu)
+
+    One can use a vmap operator to call the functional module. In this case the tensordict is expanded to match the
+    batch size (i.e. the tensordict isn't modified in-place anymore):
+        >>> # Model ensemble using vmap
+        >>> params_repeat = tuple(param.expand(4, *param.shape).contiguous().normal_() for param in params)
+        >>> buffers_repeat = tuple(param.expand(4, *param.shape).contiguous().normal_() for param in buffers)
+        >>> td_vmap = td_fmodule(td.clone(), params=params_repeat, buffers=buffers_repeat, vmap=True)
         >>> print(td_vmap)
         TensorDict(
-            fields={
+            fields={input: Tensor(torch.Size([4, 3, 4]), dtype=torch.float32),
                 hidden: Tensor(torch.Size([4, 3, 8]), dtype=torch.float32),
-                input: Tensor(torch.Size([4, 3, 4]), dtype=torch.float32),
                 output: Tensor(torch.Size([4, 3, 8]), dtype=torch.float32)},
+            shared=False,
             batch_size=torch.Size([4, 3]),
-            device=None,
-            is_shared=False)
+            device=cpu)
 
     """
 
     def __init__(
         self,
         module: Union[
-            "FunctionalModule",
-            "FunctionalModuleWithBuffers",
-            TensorDictModule,
-            nn.Module,
+            FunctionalModule, FunctionalModuleWithBuffers, TensorDictModule, nn.Module
         ],
         in_keys: Iterable[NESTED_KEY],
         out_keys: Iterable[NESTED_KEY],
@@ -172,9 +151,9 @@
 
     @property
     def is_functional(self):
-        return _has_functorch and isinstance(
+        return isinstance(
             self.module,
-            (FunctionalModule, FunctionalModuleWithBuffers),
+            (functorch.FunctionalModule, functorch.FunctionalModuleWithBuffers),
         )
 
     def _write_to_tensordict(
@@ -183,34 +162,136 @@
         tensors: List,
         tensordict_out: Optional[TensorDictBase] = None,
         out_keys: Optional[Iterable[NESTED_KEY]] = None,
+        vmap: Optional[int] = None,
     ) -> TensorDictBase:
 
         if out_keys is None:
             out_keys = self.out_keys
-        if tensordict_out is None:
+        if (
+            (tensordict_out is None)
+            and vmap
+            and (isinstance(vmap, bool) or vmap[-1] is None)
+        ):
+            dim = tensors[0].shape[0]
+            tensordict_out = tensordict.expand(dim, *tensordict.batch_size).contiguous()
+        elif tensordict_out is None:
             tensordict_out = tensordict
         for _out_key, _tensor in zip(out_keys, tensors):
             if _out_key != "_":
                 tensordict_out.set(_out_key, _tensor)
         return tensordict_out
 
+    def _make_vmap(self, buffers, kwargs, n_input):
+        if "vmap" in kwargs and kwargs["vmap"]:
+            if not isinstance(kwargs["vmap"], (tuple, bool)):
+                raise RuntimeError(
+                    "vmap argument must be a boolean or a tuple of dim expensions."
+                )
+            # if vmap is a tuple, we make sure the number of inputs after params and buffers match
+            if isinstance(kwargs["vmap"], (tuple, list)):
+                err_msg = f"the vmap argument had {len(kwargs['vmap'])} elements, but the module has {len(self.in_keys)} inputs"
+                if isinstance(
+                    self.module,
+                    (FunctionalModuleWithBuffers, rlFunctionalModuleWithBuffers),
+                ):
+                    if len(kwargs["vmap"]) == 3:
+                        _vmap = (
+                            *kwargs["vmap"][:2],
+                            *[kwargs["vmap"][2]] * len(self.in_keys),
+                        )
+                    elif len(kwargs["vmap"]) == 2 + len(self.in_keys):
+                        _vmap = kwargs["vmap"]
+                    else:
+                        raise RuntimeError(err_msg)
+                elif isinstance(self.module, (FunctionalModule, rlFunctionalModule)):
+                    if len(kwargs["vmap"]) == 2:
+                        _vmap = (
+                            *kwargs["vmap"][:1],
+                            *[kwargs["vmap"][1]] * len(self.in_keys),
+                        )
+                    elif len(kwargs["vmap"]) == 1 + len(self.in_keys):
+                        _vmap = kwargs["vmap"]
+                    else:
+                        raise RuntimeError(err_msg)
+                else:
+                    raise TypeError(
+                        f"vmap not compatible with modules of type {type(self.module)}"
+                    )
+            else:
+                _vmap = (
+                    (0, 0, *(None,) * n_input)
+                    if buffers is not None
+                    else (0, *(None,) * n_input)
+                )
+            return _vmap
+
     def _call_module(
-        self, tensors: Sequence[Tensor], **kwargs
+        self,
+        tensors: Sequence[Tensor],
+        params: Optional[Union[TensorDictBase, List[Tensor]]] = None,
+        buffers: Optional[Union[TensorDictBase, List[Tensor]]] = None,
+        **kwargs,
     ) -> Union[Tensor, Sequence[Tensor]]:
-        out = self.module(*tensors, **kwargs)
+        err_msg = "Did not find the {0} keyword argument to be used with the functional module. Check it was passed to the TensorDictModule method."
+        if isinstance(
+            self.module,
+            (
+                FunctionalModule,
+                FunctionalModuleWithBuffers,
+                rlFunctionalModule,
+                rlFunctionalModuleWithBuffers,
+            ),
+        ):
+            _vmap = self._make_vmap(buffers, kwargs, len(tensors))
+            if _vmap:
+                module = vmap(self.module, _vmap)
+            else:
+                module = self.module
+
+        if isinstance(self.module, (FunctionalModule, rlFunctionalModule)):
+            if params is None:
+                raise KeyError(err_msg.format("params"))
+            kwargs_pruned = {
+                key: item for key, item in kwargs.items() if key not in ("vmap")
+            }
+            out = module(params, *tensors, **kwargs_pruned)
+            return out
+
+        elif isinstance(
+            self.module, (FunctionalModuleWithBuffers, rlFunctionalModuleWithBuffers)
+        ):
+            if params is None:
+                raise KeyError(err_msg.format("params"))
+            if buffers is None:
+                raise KeyError(err_msg.format("buffers"))
+
+            kwargs_pruned = {
+                key: item for key, item in kwargs.items() if key not in ("vmap")
+            }
+            out = module(params, buffers, *tensors, **kwargs_pruned)
+            return out
+        else:
+            out = self.module(*tensors, **kwargs)
         return out
 
     def forward(
         self,
         tensordict: TensorDictBase,
         tensordict_out: Optional[TensorDictBase] = None,
+        params: Optional[Union[TensorDictBase, List[Tensor]]] = None,
+        buffers: Optional[Union[TensorDictBase, List[Tensor]]] = None,
         **kwargs,
     ) -> TensorDictBase:
         tensors = tuple(tensordict.get(in_key, None) for in_key in self.in_keys)
-        tensors = self._call_module(tensors, **kwargs)
+        tensors = self._call_module(tensors, params=params, buffers=buffers, **kwargs)
         if not isinstance(tensors, tuple):
             tensors = (tensors,)
-        tensordict_out = self._write_to_tensordict(tensordict, tensors, tensordict_out)
+        tensordict_out = self._write_to_tensordict(
+            tensordict,
+            tensors,
+            tensordict_out,
+            vmap=kwargs.get("vmap", False),
+        )
         return tensordict_out
 
     @property
@@ -230,11 +311,104 @@
 
         return f"{self.__class__.__name__}(\n{fields})"
 
+    def make_functional_with_buffers(self, clone: bool = True, native: bool = False):
+        """Transforms a stateful module in a functional module and returns its parameters and buffers.
+
+        Unlike functorch.make_functional_with_buffers, this method supports lazy modules.
+
+        Args:
+            clone (bool, optional): if True, a clone of the module is created before it is returned.
+                This is useful as it prevents the original module to be scraped off of its
+                parameters and buffers.
+                Defaults to True
+            native (bool, optional): if True, TorchRL's functional modules will be used.
+                Defaults to True
+
+        Returns:
+            A tuple of parameter and buffer tuples
+
+        Examples:
+            >>> import torch.nn as nn
+            >>> from tensordict import TensorDict
+            >>> from tensordict.nn import TensorDictModule
+            >>> module = nn.Linear(18, 4)
+            >>> td_module = TensorDictModule(
+            ...     lazy_module, ["some_input"], ["some_output"]
+            ... )
+            >>> _, (params, buffers) = td_module.make_functional_with_buffers()
+            >>> print(params[0].shape)
+            torch.Size([4, 18])
+            >>> print(td_module(
+            ...    TensorDict({'some_input': torch.randn(18)}, batch_size=[]),
+            ...    params=params,
+            ...    buffers=buffers))
+            TensorDict(
+                fields={
+                    some_input: Tensor(torch.Size([18]), dtype=torch.float32),
+                    some_output: Tensor(torch.Size([4]), dtype=torch.float32)},
+                batch_size=torch.Size([]),
+                device=cpu,
+                is_shared=False)
+
+        """
+        native = native or not _has_functorch
+        if clone:
+            self_copy = deepcopy(self)
+        else:
+            self_copy = self
+
+        if isinstance(
+            self_copy.module,
+            (
+                TensorDictModule,
+                FunctionalModule,
+                FunctionalModuleWithBuffers,
+                rlFunctionalModule,
+                rlFunctionalModuleWithBuffers,
+            ),
+        ):
+            raise RuntimeError(
+                "TensorDictModule.make_functional_with_buffers requires the "
+                "module to be a regular nn.Module. "
+                f"Found type {type(self_copy.module)}"
+            )
+
+        # check if there is a non-initialized lazy module
+        for m in self_copy.module.modules():
+            if hasattr(m, "has_uninitialized_params") and m.has_uninitialized_params():
+                raise ValueError(
+                    "Modules with uninitialized lazy components cannot be converted to "
+                    "functional modules."
+                )
+
+        module = self_copy.module
+        if native:
+            fmodule, params, buffers = rlFunctionalModuleWithBuffers._create_from(
+                module
+            )
+        else:
+            fmodule, params, buffers = functorch.make_functional_with_buffers(module)
+        self_copy.module = fmodule
+
+        # Erase meta params
+        for _ in fmodule.parameters():
+            none_state = [None for _ in params + buffers]
+            if hasattr(fmodule, "all_names_map"):
+                # functorch >= 0.2.0
+                _swap_state(fmodule.stateless_model, fmodule.all_names_map, none_state)
+            else:
+                # functorch < 0.2.0
+                _swap_state(fmodule.stateless_model, fmodule.split_names, none_state)
+
+            break
+
+        return self_copy, (params, buffers)
+
     @property
     def num_params(self):
-        if _has_functorch and isinstance(
+        if isinstance(
             self.module,
-            (FunctionalModule, FunctionalModuleWithBuffers),
+            (functorch.FunctionalModule, functorch.FunctionalModuleWithBuffers),
         ):
             return len(self.module.param_names)
         else:
@@ -242,7 +416,7 @@
 
     @property
     def num_buffers(self):
-        if _has_functorch and isinstance(self.module, FunctionalModuleWithBuffers):
+        if isinstance(self.module, (functorch.FunctionalModuleWithBuffers,)):
             return len(self.module.buffer_names)
         else:
             return 0
