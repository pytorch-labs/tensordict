--- conflicted
+++ resolved
@@ -10,19 +10,13 @@
 from typing import Any, Iterable, List, Optional, Sequence, Union
 
 import torch
-<<<<<<< HEAD
-from functorch import FunctionalModule, FunctionalModuleWithBuffers
-=======
->>>>>>> eea8d7f9
 from torch import nn, Tensor
 
 from tensordict.tensordict import TensorDictBase
 from tensordict.utils import _nested_key_type_check, _normalize_key, NESTED_KEY
 
 try:
-    import functorch
-    from functorch import FunctionalModule, FunctionalModuleWithBuffers, vmap
-    from functorch._src.make_functional import _swap_state
+    from functorch import FunctionalModule, FunctionalModuleWithBuffers
 
     _has_functorch = True
 except ImportError:
@@ -126,7 +120,10 @@
     def __init__(
         self,
         module: Union[
-            FunctionalModule, FunctionalModuleWithBuffers, TensorDictModule, nn.Module
+            "FunctionalModule",
+            "FunctionalModuleWithBuffers",
+            TensorDictModule,
+            nn.Module,
         ],
         in_keys: Iterable[NESTED_KEY],
         out_keys: Iterable[NESTED_KEY],
@@ -152,9 +149,9 @@
 
     @property
     def is_functional(self):
-        return isinstance(
+        return _has_functorch and isinstance(
             self.module,
-            (functorch.FunctionalModule, functorch.FunctionalModuleWithBuffers),
+            (FunctionalModule, FunctionalModuleWithBuffers),
         )
 
     def _write_to_tensordict(
@@ -212,9 +209,9 @@
 
     @property
     def num_params(self):
-        if isinstance(
+        if _has_functorch and isinstance(
             self.module,
-            (functorch.FunctionalModule, functorch.FunctionalModuleWithBuffers),
+            (FunctionalModule, FunctionalModuleWithBuffers),
         ):
             return len(self.module.param_names)
         else:
@@ -222,7 +219,7 @@
 
     @property
     def num_buffers(self):
-        if isinstance(self.module, (functorch.FunctionalModuleWithBuffers,)):
+        if _has_functorch and isinstance(self.module, FunctionalModuleWithBuffers):
             return len(self.module.buffer_names)
         else:
             return 0
