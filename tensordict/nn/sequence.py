# Copyright (c) Meta Platforms, Inc. and affiliates.
#
# This source code is licensed under the MIT license found in the
# LICENSE file in the root directory of this source tree.

from __future__ import annotations

from copy import deepcopy
from typing import Iterable, List, Optional, Tuple, Union

_has_functorch = False
try:
    import functorch

    _has_functorch = True
except ImportError:
    print(
        "failed to import functorch. TensorDict's features that do not require "
        "functional programming should work, but functionality and performance "
        "may be affected. Consider installing functorch and/or upgrating pytorch."
    )
    FUNCTORCH_ERROR = "functorch not installed. Consider installing functorch to use this functionality."

import torch
from torch import nn, Tensor

from tensordict.nn.common import TensorDictModule
<<<<<<< HEAD
from tensordict.nn.probabilistic import (
    ProbabilisticTensorDictModule,
)
from tensordict.tensordict import LazyStackedTensorDict, TensorDictBase
from tensordict.utils import NESTED_KEY, _normalize_key
=======
from tensordict.nn.probabilistic import ProbabilisticTensorDictModule
from tensordict.tensordict import LazyStackedTensorDict, TensorDict, TensorDictBase
from tensordict.utils import _normalize_key, NESTED_KEY
>>>>>>> eea8d7f9

__all__ = ["TensorDictSequential"]


class TensorDictSequential(TensorDictModule):
    """A sequence of TensorDictModules.

    Similarly to :obj:`nn.Sequence` which passes a tensor through a chain of mappings that read and write a single tensor
    each, this module will read and write over a tensordict by querying each of the input modules.
    When calling a :obj:`TensorDictSequencial` instance with a functional module, it is expected that the parameter lists (and
    buffers) will be concatenated in a single list.

    Args:
         modules (iterable of TensorDictModules): ordered sequence of TensorDictModule instances to be run sequentially.
         partial_tolerant (bool, optional): if True, the input tensordict can miss some of the input keys.
            If so, the only module that will be executed are those who can be executed given the keys that
            are present.
            Also, if the input tensordict is a lazy stack of tensordicts AND if partial_tolerant is :obj:`True` AND if the
            stack does not have the required keys, then TensorDictSequential will scan through the sub-tensordicts
            looking for those that have the required keys, if any.

    TensorDictSequence supports functional, modular and vmap coding:
    Examples:
        >>> import torch
        >>> from tensordict import TensorDict
        >>> from tensordict.nn import (
        ...     ProbabilisticTensorDictModule,
        ...     TensorDictModule,
        ...     TensorDictSequential,
        ... )
        >>> from tensordict.nn.distributions import NormalParamWrapper
        >>> from tensordict.nn.functional_modules import make_functional
        >>> from torch.distributions import Normal
        >>> td = TensorDict({"input": torch.randn(3, 4)}, [3,])
        >>> net1 = NormalParamWrapper(torch.nn.Linear(4, 8))
        >>> module1 = TensorDictModule(net1, in_keys=["input"], out_keys=["loc", "scale"])
        >>> td_module1 = ProbabilisticTensorDictModule(
<<<<<<< HEAD
        ...    module=module1,
        ...    dist_param_keys=["loc", "scale"],
        ...    out_key_sample=["hidden"],
=======
        ...    module=fmodule1,
        ...    dist_in_keys=["loc", "scale"],
        ...    sample_out_key=["hidden"],
>>>>>>> eea8d7f9
        ...    distribution_class=Normal,
        ...    return_log_prob=True,
        ...    )
        >>> module2 = torch.nn.Linear(4, 8)
        >>> td_module2 = TensorDictModule(
        ...    module=module2, in_keys=["hidden"], out_keys=["output"]
        ... )
        >>> td_module = TensorDictSequential(td_module1, td_module2)
        >>> params = make_functional(td_module)
        >>> _ = td_module(td, params=params)
        >>> print(td)
        TensorDict(
            fields={
                hidden: Tensor(torch.Size([3, 4]), dtype=torch.float32),
                input: Tensor(torch.Size([3, 4]), dtype=torch.float32),
                loc: Tensor(torch.Size([3, 4]), dtype=torch.float32),
                output: Tensor(torch.Size([3, 8]), dtype=torch.float32),
                sample_log_prob: Tensor(torch.Size([3, 4]), dtype=torch.float32),
                scale: Tensor(torch.Size([3, 4]), dtype=torch.float32)},
            batch_size=torch.Size([3]),
            device=None,
            is_shared=False)

    In the vmap case:
        >>> from functorch import vmap
        >>> params = params.expand(4)
        >>> td_vmap = vmap(td_module, (None, 0))(td, params)
        >>> print(td_vmap)
        TensorDict(
            fields={
                hidden: Tensor(torch.Size([4, 3, 4]), dtype=torch.float32),
                input: Tensor(torch.Size([4, 3, 4]), dtype=torch.float32),
                loc: Tensor(torch.Size([4, 3, 4]), dtype=torch.float32),
                output: Tensor(torch.Size([4, 3, 8]), dtype=torch.float32),
                sample_log_prob: Tensor(torch.Size([4, 3, 4]), dtype=torch.float32),
                scale: Tensor(torch.Size([4, 3, 4]), dtype=torch.float32)},
            batch_size=torch.Size([4, 3]),
            device=None,
            is_shared=False)

    """

    module: nn.ModuleList

    def __init__(
        self,
        *modules: TensorDictModule,
        partial_tolerant: bool = False,
    ):
        in_keys, out_keys = self._compute_in_and_out_keys(modules)

        super().__init__(
            module=nn.ModuleList(list(modules)), in_keys=in_keys, out_keys=out_keys
        )

        self.partial_tolerant = partial_tolerant

    def _compute_in_and_out_keys(self, modules: List[TensorDictModule]) -> Tuple[List]:
        in_keys = []
        out_keys = []
        for module in modules:
            # we sometimes use in_keys to select keys of a tensordict that are
            # necessary to run a TensorDictModule. If a key is an intermediary in
            # the chain, there is no reason why it should belong to the input
            # TensorDict.
            for in_key in module.in_keys:
                if in_key not in (out_keys + in_keys):
                    in_keys.append(in_key)
            out_keys += module.out_keys

        out_keys = [
            out_key
            for i, out_key in enumerate(out_keys)
            if out_key not in out_keys[i + 1 :]
        ]
        return in_keys, out_keys

    @staticmethod
    def _find_functional_module(module: TensorDictModule) -> nn.Module:
        if not _has_functorch:
            raise ImportError(FUNCTORCH_ERROR)
        fmodule = module
        while not isinstance(
            fmodule, (functorch.FunctionalModule, functorch.FunctionalModuleWithBuffers)
        ):
            try:
                fmodule = fmodule.module
            except AttributeError:
                raise AttributeError(
                    f"couldn't find a functional module in module of type {type(module)}"
                )
        return fmodule

    @property
    def num_params(self):
        return self.param_len[-1]

    @property
    def num_buffers(self):
        return self.buffer_len[-1]

    @property
    def param_len(self) -> List[int]:
        param_list = []
        prev = 0
        for module in self.module:
            param_list.append(module.num_params + prev)
            prev = param_list[-1]
        return param_list

    @property
    def buffer_len(self) -> List[int]:
        buffer_list = []
        prev = 0
        for module in self.module:
            buffer_list.append(module.num_buffers + prev)
            prev = buffer_list[-1]
        return buffer_list

    def _split_param(
        self, param_list: Iterable[Tensor], params_or_buffers: str
    ) -> Iterable[Iterable[Tensor]]:
        if params_or_buffers == "params":
            list_out = self.param_len
        elif params_or_buffers == "buffers":
            list_out = self.buffer_len
        list_in = [0] + list_out[:-1]
        out = []
        for a, b in zip(list_in, list_out):
            out.append(param_list[a:b])
        return out

    def select_subsequence(
        self,
        in_keys: Iterable[NESTED_KEY] = None,
        out_keys: Iterable[NESTED_KEY] = None,
    ) -> "TensorDictSequential":
        """Returns a new TensorDictSequential with only the modules that are necessary to compute the given output keys with the given input keys.

        Args:
            in_keys: input keys of the subsequence we want to select
            out_keys: output keys of the subsequence we want to select

        Returns:
            A new TensorDictSequential with only the modules that are necessary acording to the given input and output keys.
        """
        if in_keys is None:
            in_keys = deepcopy(self.in_keys)
        else:
            in_keys = [_normalize_key(key) for key in in_keys]
        if out_keys is None:
            out_keys = deepcopy(self.out_keys)
        else:
            out_keys = [_normalize_key(key) for key in out_keys]
        id_to_keep = {i for i in range(len(self.module))}
        for i, module in enumerate(self.module):
            if all(key in in_keys for key in module.in_keys):
                in_keys.extend(module.out_keys)
            else:
                id_to_keep.remove(i)
        for i, module in reversed(list(enumerate(self.module))):
            if i in id_to_keep:
                if any(key in out_keys for key in module.out_keys):
                    out_keys.extend(module.in_keys)
                else:
                    id_to_keep.remove(i)
        id_to_keep = sorted(list(id_to_keep))

        modules = [self.module[i] for i in id_to_keep]

        if modules == []:
            raise ValueError(
                "No modules left after selection. Make sure that in_keys and out_keys are coherent."
            )

        return TensorDictSequential(*modules)

    def _run_module(
        self,
        module,
        tensordict,
        params: Optional[Union[TensorDictBase, List[Tensor]]] = None,
        buffers: Optional[Union[TensorDictBase, List[Tensor]]] = None,
        **kwargs,
    ):
        tensordict_keys = set(tensordict.keys(include_nested=True))
        if not self.partial_tolerant or all(
            key in tensordict_keys for key in module.in_keys
        ):
            if params is not None or buffers is not None:
                tensordict = module(
                    tensordict, params=params, buffers=buffers, **kwargs
                )
            else:
                tensordict = module(tensordict, **kwargs)
        elif self.partial_tolerant and isinstance(tensordict, LazyStackedTensorDict):
            for sub_td in tensordict.tensordicts:
                tensordict_keys = set(sub_td.keys(include_nested=True))
                if all(key in tensordict_keys for key in module.in_keys):
                    if params is not None or buffers is not None:
                        module(sub_td, params=params, buffers=buffers, **kwargs)
                    else:
                        module(sub_td, **kwargs)
            tensordict._update_valid_keys()
        return tensordict

    def forward(
        self,
        tensordict: TensorDictBase,
        tensordict_out=None,
        params: Optional[Union[TensorDictBase, List[Tensor]]] = None,
        buffers: Optional[Union[TensorDictBase, List[Tensor]]] = None,
        **kwargs,
    ) -> TensorDictBase:
        if params is not None and buffers is not None:
            if isinstance(params, TensorDictBase):
                # TODO: implement sorted values and items
                param_splits = list(zip(*sorted(list(params.items()))))[1]
                buffer_splits = list(zip(*sorted(list(buffers.items()))))[1]
            else:
                param_splits = self._split_param(params, "params")
                buffer_splits = self._split_param(buffers, "buffers")
            for i, (module, param, buffer) in enumerate(
                zip(self.module, param_splits, buffer_splits)
            ):
                if "vmap" in kwargs and i > 0:
                    # the tensordict is already expended
                    if not isinstance(kwargs["vmap"], tuple):
                        kwargs["vmap"] = (0, 0, *(0,) * len(module.in_keys))
                    else:
                        kwargs["vmap"] = (
                            *kwargs["vmap"][:2],
                            *(0,) * len(module.in_keys),
                        )
                tensordict = self._run_module(
                    module, tensordict, params=param, buffers=buffer, **kwargs
                )

        elif params is not None:
            if isinstance(params, TensorDictBase):
                # TODO: implement sorted values and items
                param_splits = list(zip(*sorted(list(params.items()))))[1]
            else:
                param_splits = self._split_param(params, "params")
            for i, (module, param) in enumerate(zip(self.module, param_splits)):
                if "vmap" in kwargs and i > 0:
                    # the tensordict is already expended
                    if not isinstance(kwargs["vmap"], tuple):
                        kwargs["vmap"] = (0, *(0,) * len(module.in_keys))
                    else:
                        kwargs["vmap"] = (
                            *kwargs["vmap"][:1],
                            *(0,) * len(module.in_keys),
                        )
                tensordict = self._run_module(
                    module, tensordict, params=param, **kwargs
                )

        elif not len(kwargs):
            for module in self.module:
                tensordict = self._run_module(module, tensordict, **kwargs)
        else:
            raise RuntimeError(
                "TensorDictSequential does not support keyword arguments other than 'tensordict_out', 'in_keys', 'out_keys' 'params', 'buffers' and 'vmap'"
            )
        if tensordict_out is not None:
            tensordict_out.update(tensordict, inplace=True)
            return tensordict_out
        return tensordict

    def __len__(self):
        return len(self.module)

    def __getitem__(self, index: Union[int, slice]) -> TensorDictModule:
        if isinstance(index, int):
            return self.module.__getitem__(index)
        else:
            return TensorDictSequential(*self.module.__getitem__(index))

    def __setitem__(self, index: int, tensordict_module: TensorDictModule) -> None:
        return self.module.__setitem__(idx=index, module=tensordict_module)

    def __delitem__(self, index: Union[int, slice]) -> None:
        self.module.__delitem__(idx=index)

    def get_dist(
        self,
        tensordict: TensorDictBase,
        **kwargs,
    ) -> Tuple[torch.distributions.Distribution, ...]:
        L = len(self.module)

        if isinstance(self.module[-1], ProbabilisticTensorDictModule):
            if "params" in kwargs and "buffers" in kwargs:
                params = kwargs["params"]
                buffers = kwargs["buffers"]
                if isinstance(params, TensorDictBase):
                    param_splits = list(zip(*sorted(list(params.items()))))[1]
                    buffer_splits = list(zip(*sorted(list(buffers.items()))))[1]
                else:
                    param_splits = self._split_param(kwargs["params"], "params")
                    buffer_splits = self._split_param(kwargs["buffers"], "buffers")
                kwargs_pruned = {
                    key: item
                    for key, item in kwargs.items()
                    if key not in ("params", "buffers")
                }
                for i, (module, param, buffer) in enumerate(
                    zip(self.module, param_splits, buffer_splits)
                ):
                    if "vmap" in kwargs_pruned and i > 0:
                        # the tensordict is already expended
                        kwargs_pruned["vmap"] = (0, 0, *(0,) * len(module.in_keys))
                    if i < L - 1:
                        tensordict = module(
                            tensordict, params=param, buffers=buffer, **kwargs_pruned
                        )
                    else:
                        out = module.get_dist(
                            tensordict, params=param, buffers=buffer, **kwargs_pruned
                        )

            elif "params" in kwargs:
                params = kwargs["params"]
                if isinstance(params, TensorDictBase):
                    param_splits = list(zip(*sorted(list(params.items()))))[1]
                else:
                    param_splits = self._split_param(kwargs["params"], "params")
                kwargs_pruned = {
                    key: item for key, item in kwargs.items() if key not in ("params",)
                }
                for i, (module, param) in enumerate(zip(self.module, param_splits)):
                    if "vmap" in kwargs_pruned and i > 0:
                        # the tensordict is already expended
                        kwargs_pruned["vmap"] = (0, *(0,) * len(module.in_keys))
                    if i < L - 1:
                        tensordict = module(tensordict, params=param, **kwargs_pruned)
                    else:
                        out = module.get_dist(tensordict, params=param, **kwargs_pruned)

            elif not len(kwargs):
                for i, module in enumerate(self.module):
                    if i < L - 1:
                        tensordict = module(tensordict)
                    else:
                        out = module.get_dist(tensordict)
            else:
                raise RuntimeError(
                    "TensorDictSequential does not support keyword arguments other than 'params', 'buffers' and 'vmap'"
                )

            return out
        else:
            raise RuntimeError(
                "Cannot call get_dist on a sequence of tensordicts that does not end with a probabilistic TensorDict"
            )<|MERGE_RESOLUTION|>--- conflicted
+++ resolved
@@ -25,17 +25,9 @@
 from torch import nn, Tensor
 
 from tensordict.nn.common import TensorDictModule
-<<<<<<< HEAD
-from tensordict.nn.probabilistic import (
-    ProbabilisticTensorDictModule,
-)
+from tensordict.nn.probabilistic import ProbabilisticTensorDictModule
 from tensordict.tensordict import LazyStackedTensorDict, TensorDictBase
 from tensordict.utils import NESTED_KEY, _normalize_key
-=======
-from tensordict.nn.probabilistic import ProbabilisticTensorDictModule
-from tensordict.tensordict import LazyStackedTensorDict, TensorDict, TensorDictBase
-from tensordict.utils import _normalize_key, NESTED_KEY
->>>>>>> eea8d7f9
 
 __all__ = ["TensorDictSequential"]
 
@@ -73,15 +65,9 @@
         >>> net1 = NormalParamWrapper(torch.nn.Linear(4, 8))
         >>> module1 = TensorDictModule(net1, in_keys=["input"], out_keys=["loc", "scale"])
         >>> td_module1 = ProbabilisticTensorDictModule(
-<<<<<<< HEAD
         ...    module=module1,
-        ...    dist_param_keys=["loc", "scale"],
-        ...    out_key_sample=["hidden"],
-=======
-        ...    module=fmodule1,
         ...    dist_in_keys=["loc", "scale"],
         ...    sample_out_key=["hidden"],
->>>>>>> eea8d7f9
         ...    distribution_class=Normal,
         ...    return_log_prob=True,
         ...    )
