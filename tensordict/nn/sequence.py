--- conflicted
+++ resolved
@@ -22,21 +22,12 @@
     FUNCTORCH_ERROR = "functorch not installed. Consider installing functorch to use this functionality."
 
 import torch
-<<<<<<< HEAD
 from torch import nn, Tensor
 
 from tensordict.nn.common import TensorDictModule
 from tensordict.nn.probabilistic import ProbabilisticTensorDictModule
 from tensordict.tensordict import LazyStackedTensorDict, TensorDictBase
 from tensordict.utils import NESTED_KEY, _normalize_key
-=======
-
-from tensordict.nn.common import TensorDictModule
-from tensordict.nn.probabilistic import ProbabilisticTensorDictModule
-from tensordict.tensordict import LazyStackedTensorDict, TensorDict, TensorDictBase
-from tensordict.utils import _normalize_key, NESTED_KEY
-from torch import nn, Tensor
->>>>>>> 701dc365
 
 __all__ = ["TensorDictSequential"]
 
@@ -74,11 +65,7 @@
         >>> net1 = NormalParamWrapper(torch.nn.Linear(4, 8))
         >>> module1 = TensorDictModule(net1, in_keys=["input"], out_keys=["loc", "scale"])
         >>> td_module1 = ProbabilisticTensorDictModule(
-<<<<<<< HEAD
         ...    module=module1,
-=======
-        ...    module=fmodule1,
->>>>>>> 701dc365
         ...    dist_in_keys=["loc", "scale"],
         ...    sample_out_key=["hidden"],
         ...    distribution_class=Normal,
@@ -262,28 +249,18 @@
         self,
         module,
         tensordict,
-        params: Optional[Union[TensorDictBase, List[Tensor]]] = None,
-        buffers: Optional[Union[TensorDictBase, List[Tensor]]] = None,
         **kwargs,
     ):
         tensordict_keys = set(tensordict.keys(include_nested=True))
         if not self.partial_tolerant or all(
             key in tensordict_keys for key in module.in_keys
         ):
-            if params is not None or buffers is not None:
-                tensordict = module(
-                    tensordict, params=params, buffers=buffers, **kwargs
-                )
-            else:
-                tensordict = module(tensordict, **kwargs)
+            tensordict = module(tensordict, **kwargs)
         elif self.partial_tolerant and isinstance(tensordict, LazyStackedTensorDict):
             for sub_td in tensordict.tensordicts:
                 tensordict_keys = set(sub_td.keys(include_nested=True))
                 if all(key in tensordict_keys for key in module.in_keys):
-                    if params is not None or buffers is not None:
-                        module(sub_td, params=params, buffers=buffers, **kwargs)
-                    else:
-                        module(sub_td, **kwargs)
+                    module(sub_td, **kwargs)
             tensordict._update_valid_keys()
         return tensordict
 
@@ -291,55 +268,9 @@
         self,
         tensordict: TensorDictBase,
         tensordict_out=None,
-        params: Optional[Union[TensorDictBase, List[Tensor]]] = None,
-        buffers: Optional[Union[TensorDictBase, List[Tensor]]] = None,
         **kwargs,
     ) -> TensorDictBase:
-        if params is not None and buffers is not None:
-            if isinstance(params, TensorDictBase):
-                # TODO: implement sorted values and items
-                param_splits = list(zip(*sorted(params.items())))[1]
-                buffer_splits = list(zip(*sorted(buffers.items())))[1]
-            else:
-                param_splits = self._split_param(params, "params")
-                buffer_splits = self._split_param(buffers, "buffers")
-            for i, (module, param, buffer) in enumerate(
-                zip(self.module, param_splits, buffer_splits)
-            ):
-                if "vmap" in kwargs and i > 0:
-                    # the tensordict is already expended
-                    if not isinstance(kwargs["vmap"], tuple):
-                        kwargs["vmap"] = (0, 0, *(0,) * len(module.in_keys))
-                    else:
-                        kwargs["vmap"] = (
-                            *kwargs["vmap"][:2],
-                            *(0,) * len(module.in_keys),
-                        )
-                tensordict = self._run_module(
-                    module, tensordict, params=param, buffers=buffer, **kwargs
-                )
-
-        elif params is not None:
-            if isinstance(params, TensorDictBase):
-                # TODO: implement sorted values and items
-                param_splits = list(zip(*sorted(params.items())))[1]
-            else:
-                param_splits = self._split_param(params, "params")
-            for i, (module, param) in enumerate(zip(self.module, param_splits)):
-                if "vmap" in kwargs and i > 0:
-                    # the tensordict is already expended
-                    if not isinstance(kwargs["vmap"], tuple):
-                        kwargs["vmap"] = (0, *(0,) * len(module.in_keys))
-                    else:
-                        kwargs["vmap"] = (
-                            *kwargs["vmap"][:1],
-                            *(0,) * len(module.in_keys),
-                        )
-                tensordict = self._run_module(
-                    module, tensordict, params=param, **kwargs
-                )
-
-        elif not len(kwargs):
+        if not len(kwargs):
             for module in self.module:
                 tensordict = self._run_module(module, tensordict, **kwargs)
         else:
