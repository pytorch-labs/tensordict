--- conflicted
+++ resolved
@@ -13,13 +13,8 @@
 
 namespace py = pybind11;
 
-<<<<<<< HEAD
-PYBIND11_MODULE(_tensor_map_cpp, m) {
-    py::class_<TensorMap>(m, "TensorMap")
-=======
 PYBIND11_MODULE(tensor_map_cpp, m) {
     py::class_<TensorMap, std::shared_ptr<TensorMap> >(m, "TensorMap")
->>>>>>> e08268e4
         .def(py::init<>())
         .def("get", &TensorMap::GetAt, "Get value at index")
         .def("set", &TensorMap::SetTensorAt, "Set tensor as value at index")
