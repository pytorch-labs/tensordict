# Copyright (c) Meta Platforms, Inc. and affiliates.
#
# This source code is licensed under the MIT license found in the
# LICENSE file in the root directory of this source tree.

from __future__ import annotations

import functools
from numbers import Number
from typing import Callable, List, Optional, Sequence, Tuple, Union

import numpy as np
import torch

from tensordict.memmap import MemmapTensor
<<<<<<< HEAD
from tensordict.utils import DEVICE_TYPING, INDEX_TYPING, _shape, _is_meta, _dtype
from tensordict.utils import _getitem_batch_size

try:
    from torchrec import KeyedJaggedTensor

    _has_torchrec = True
except ImportError as err:
    _has_torchrec = False

    class KeyedJaggedTensor:
        pass

    TORCHREC_ERR = str(err)
=======
from tensordict.utils import (
    _get_shape,
    _getitem_batch_size,
    DEVICE_TYPING,
    INDEX_TYPING,
)
>>>>>>> f302fb07

META_HANDLED_FUNCTIONS = dict()


def implements_for_meta(torch_function) -> Callable:
    """Register a torch function override for ScalarTensor."""

    @functools.wraps(torch_function)
    def decorator(func):
        META_HANDLED_FUNCTIONS[torch_function] = func
        return func

    return decorator


class MetaTensor:
    """MetaTensor is a custom class that stores the meta-information about a tensor without requiring to access the tensor.

    This is intended to be used with tensors that have a high access cost.
    MetaTensor supports more operations than tensors on 'meta' device (
    `torch.tensor(..., device='meta')`).
    For instance, MetaTensor supports some operations on its shape and device,
    such as :obj:`mt.to(device)`, :obj:`mt.view(*new_shape)`, :obj:`mt.expand(
    *expand_shape)` etc.

    Args:
        shape (iterable of integers): shape of the tensor. If the first
            element of "shape" is a torch.Tensor, the
            MetaTensor is built with this tensor specs.
        device (int, str or torch.device): device on which the tensor is
            stored.
        dtype (torch.dtype): tensor dtype.
        requires_grad (bool): tensor requires_grad.

    Examples:
        >>> meta1 = MetaTensor(3,4, device=torch.device("cpu"))
        >>> meta2 = MetaTensor(torch.randn(3,4,device="cuda:0",
        ...    dtype=torch.double))
        >>> assert meta1.device != meta2.device
        >>> assert meta1.dtype != meta2.dtype
        >>> assert meta1.expand(2, 3, 4).shape == torch.Size([2, 3, 4])
        >>> assert torch.stack([MetaTensor(3,4) for _ in range(10)],
        ...    1).shape == torch.Size([3, 10, 4])
    """

    def __init__(
        self,
        *shape: Union[int, torch.Tensor, "MemmapTensor"],
        device: Optional[DEVICE_TYPING] = "cpu",
        dtype: torch.dtype = None,
        requires_grad: bool = False,
        _is_shared: Optional[bool] = None,
        _is_memmap: Optional[bool] = None,
        _is_tensordict: Optional[bool] = None,
        _is_kjt: Optional[bool] = None,
        _repr_tensordict: Optional[str] = None,
    ):
        if len(shape) == 1 and not isinstance(shape[0], (Number,)):
            tensor = shape[0]
            shape = _shape(tensor)
            if _is_shared is None:
                _is_shared = tensor.is_shared()
            if _is_memmap is None:
                _is_memmap = isinstance(tensor, MemmapTensor)
            if _is_kjt is None:
                _is_kjt = isinstance(tensor, KeyedJaggedTensor)
            # FIXME: using isinstance(tensor, TensorDictBase) would likely be
            # better here, but creates circular import without more refactoring
            device = tensor.device if not _is_meta(tensor) else device
            if _is_tensordict is None:
                _is_tensordict = not _is_memmap and not isinstance(tensor, torch.Tensor)
            if not _is_tensordict:
                dtype = _dtype(tensor)
            else:
                dtype = None
                _repr_tensordict = str(tensor)

            requires_grad = (
                tensor.requires_grad
                if isinstance(tensor, torch.Tensor)
                else requires_grad
            )

        if not isinstance(shape, torch.Size):
            shape = torch.Size(shape)
        self.shape = shape
        self.device = device
        self.dtype = dtype if dtype is not None else torch.get_default_dtype()
        self.requires_grad = requires_grad
        self._ndim = len(shape)
        self._numel = None
        self._is_shared = bool(_is_shared)
        self._is_memmap = bool(_is_memmap)
        self._is_kjt = bool(_is_kjt)
        self._is_tensordict = bool(_is_tensordict)
        self._repr_tensordict = _repr_tensordict
        if _is_tensordict:
            name = "TensorDict"
        elif _is_memmap:
            name = "MemmapTensor"
        elif _is_kjt:
            name = "KeyedJaggedTensor"
        elif _is_shared and device.type != "cuda":
            name = "SharedTensor"
        else:
            name = "Tensor"
        self.class_name = name

    def get_repr(self):
        if self.is_tensordict():
            return self._repr_tensordict
        else:
            return f"{self.class_name}({self.shape}, dtype={self.dtype})"

    def memmap_(self) -> MetaTensor:
        """Changes the storage of the MetaTensor to memmap.

        Returns:
            self

        """
        self._is_memmap = True
        self.class_name = "MemmapTensor"
        return self

    def share_memory_(self) -> MetaTensor:
        """Changes the storage of the MetaTensor to shared memory.

        Returns:
            self

        """
        self._is_shared = True
        self.class_name = "SharedTensor" if self.device.type != "cuda" else "Tensor"
        return self

    def is_shared(self) -> bool:
        return self._is_shared

    def is_memmap(self) -> bool:
        return self._is_memmap

    def is_tensordict(self) -> bool:
        return self._is_tensordict

    def is_kjt(self) -> bool:
        return self._is_kjt

    def numel(self) -> int:
        if self._numel is None:
            self._numel = np.prod(self.shape)
        return self._numel

    def ndimension(self) -> int:
        return self._ndim

    def clone(self) -> MetaTensor:
        """Clones the meta-tensor.

        Returns: a new MetaTensor with the same specs.

        """
        return MetaTensor(
            *self.shape,
            device=self.device,
            dtype=self.dtype,
            requires_grad=self.requires_grad,
            _is_shared=self.is_shared(),
            _is_memmap=self.is_memmap(),
            _is_tensordict=self.is_tensordict(),
            _repr_tensordict=self._repr_tensordict,
        )

    def _to_meta(self) -> torch.Tensor:
        return torch.empty(*self.shape, dtype=self.dtype, device="meta")

    def __getitem__(self, item: INDEX_TYPING) -> MetaTensor:
        shape = _getitem_batch_size(self.shape, item)
        return MetaTensor(
            *shape,
            dtype=self.dtype,
            device=self.device,
            requires_grad=self.requires_grad,
            _is_shared=self.is_shared(),
            _is_memmap=self.is_memmap(),
            _is_tensordict=self.is_tensordict(),
            _repr_tensordict=self._repr_tensordict,
        )

    @classmethod
    def __torch_function__(
        cls,
        func: Callable,
        types,
        args: Tuple = (),
        kwargs: Optional[dict] = None,
    ):
        if kwargs is None:
            kwargs = {}
        if func not in META_HANDLED_FUNCTIONS or not all(
            issubclass(t, (torch.Tensor, MetaTensor)) for t in types
        ):
            return NotImplemented
        return META_HANDLED_FUNCTIONS[func](*args, **kwargs)

    def expand(self, *shape: int) -> MetaTensor:
        shape = torch.Size([*shape, *self.shape])
        return MetaTensor(
            *shape,
            device=self.device,
            dtype=self.dtype,
            requires_grad=self.requires_grad,
        )

    def __repr__(self) -> str:
        return (
            f"MetaTensor(shape={self.shape}, device={self.device}, "
            f"dtype={self.dtype})"
        )

    def unsqueeze(self, dim: int) -> MetaTensor:
        """Unsqueezes the meta-tensor along the desired dim."""
        clone = self.clone()
        new_shape = []
        shape = [i for i in clone.shape]
        for i in range(len(shape) + 1):
            if i == dim:
                new_shape.append(1)
            else:
                new_shape.append(shape[0])
                shape = shape[1:]
        clone.shape = torch.Size(new_shape)
        return clone

    def squeeze(self, dim: Optional[int] = None) -> MetaTensor:
        """Squeezes the meta-tensor along the desired dim."""
        clone = self.clone()
        shape = clone.shape
        if dim is None:
            new_shape = [i for i in shape if i != 1]
        else:
            new_shape = []
            for i in range(len(shape)):
                if i == dim and shape[0] == 1:
                    shape = shape[1:]
                    continue
                else:
                    new_shape.append(shape[0])
                    shape = shape[1:]
        clone.shape = torch.Size(new_shape)
        return clone

    def permute(self, dims: int) -> MetaTensor:
        """Permutes the dims of the meta-tensor."""
        clone = self.clone()
        new_shape = [self.shape[dim] for dim in dims]
        clone.shape = torch.Size(new_shape)
        return clone

    def view(
        self,
        *shape: Sequence,
        size: Optional[Union[List, Tuple, torch.Size]] = None,
    ) -> MetaTensor:
        """Returns a view of a reshaped meta-tensor."""
        if len(shape) == 0 and size is not None:
            return self.view(*size)
        elif len(shape) == 1 and isinstance(shape[0], (list, tuple, torch.Size)):
            return self.view(*shape[0])
        elif not isinstance(shape, torch.Size):
            shape = torch.Size(shape)
        new_shape = torch.zeros(
            self.shape, device="meta", requires_grad=self.requires_grad
        ).view(*shape)
        return MetaTensor(
            new_shape,
            device=self.device,
            dtype=self.dtype,
            requires_grad=self.requires_grad,
            _is_shared=self.is_shared(),
            _is_memmap=self.is_memmap(),
            _is_tensordict=self.is_tensordict(),
        )


def _stack_meta(
    list_of_meta_tensors: Sequence[MetaTensor],
    dim: int = 0,
    dtype: torch.dtype = torch.float,
    device: DEVICE_TYPING = "cpu",
    requires_grad: bool = False,
    safe: bool = False,
) -> MetaTensor:
    if not len(list_of_meta_tensors):
        raise RuntimeError("empty list of meta tensors is not supported")
    is_tensordict = list_of_meta_tensors[0].is_tensordict()
    shape = list_of_meta_tensors[0].shape
    if safe:
        for tensor in list_of_meta_tensors:
            if tensor.shape != shape:
                raise RuntimeError(
                    f"Stacking meta tensors of different shapes is not "
                    f"allowed, got shapes {shape} and {tensor.shape}"
                )
            if is_tensordict and not tensor.is_tensordict():
                raise RuntimeError(
                    "Stacking meta tensors from tensordict and non-tensordict "
                    "inputs is not allowed."
                )
            if tensor.dtype != dtype:
                raise TypeError(
                    f"Stacking meta tensors of different dtype is not "
                    f"allowed, got shapes {dtype} and {tensor.dtype}"
                )

    shape = [s for s in shape]
    shape.insert(dim, len(list_of_meta_tensors))

    return MetaTensor(
        *shape,
        dtype=dtype,
        device=device,
        _is_tensordict=is_tensordict,
        requires_grad=requires_grad,
    )


@implements_for_meta(torch.stack)
def stack_meta(
    list_of_meta_tensors: Sequence[MetaTensor],
    dim: int = 0,
    safe: bool = False,
) -> MetaTensor:
    """Stacks similar meta-tensors into a single meta-tensor."""
    dtype = (
        list_of_meta_tensors[0].dtype
        if len(list_of_meta_tensors)
        else torch.get_default_dtype()
    )
    device = (
        list_of_meta_tensors[0].device
        if len(list_of_meta_tensors)
        else torch.device("cpu")
    )
    requires_grad = any(tensor.requires_grad for tensor in list_of_meta_tensors)
    return _stack_meta(
        list_of_meta_tensors,
        dim=dim,
        dtype=dtype,
        device=device,
        requires_grad=requires_grad,
        safe=safe,
    )<|MERGE_RESOLUTION|>--- conflicted
+++ resolved
@@ -13,29 +13,29 @@
 import torch
 
 from tensordict.memmap import MemmapTensor
-<<<<<<< HEAD
-from tensordict.utils import DEVICE_TYPING, INDEX_TYPING, _shape, _is_meta, _dtype
-from tensordict.utils import _getitem_batch_size
-
-try:
-    from torchrec import KeyedJaggedTensor
-
-    _has_torchrec = True
-except ImportError as err:
-    _has_torchrec = False
-
-    class KeyedJaggedTensor:
-        pass
-
-    TORCHREC_ERR = str(err)
-=======
 from tensordict.utils import (
     _get_shape,
     _getitem_batch_size,
     DEVICE_TYPING,
     INDEX_TYPING,
+    _shape,
+    _is_meta,
+    _dtype,
+    _getitem_batch_size,
 )
->>>>>>> f302fb07
+from tensordict.utils import _getitem_batch_size
+
+try:
+    from torchrec import KeyedJaggedTensor
+
+    _has_torchrec = True
+except ImportError as err:
+    _has_torchrec = False
+
+    class KeyedJaggedTensor:
+        pass
+
+    TORCHREC_ERR = str(err)
 
 META_HANDLED_FUNCTIONS = dict()
 
