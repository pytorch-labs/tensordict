# Copyright (c) Meta Platforms, Inc. and affiliates.
#
# This source code is licensed under the MIT license found in the
# LICENSE file in the root directory of this source tree.

from __future__ import annotations

import functools
from numbers import Number
from typing import Callable, List, Optional, Sequence, Tuple, Union

import numpy as np
import torch

from tensordict.memmap import MemmapTensor
from tensordict.utils import (
<<<<<<< HEAD
    DEVICE_TYPING,
    INDEX_TYPING,
    _getitem_batch_size,
    _requires_grad,
    _shape,
    _is_meta,
    _dtype,
)

try:
    from torchrec import KeyedJaggedTensor

    _has_torchrec = True
except ImportError as err:
    _has_torchrec = False

    class KeyedJaggedTensor:
        pass

    TORCHREC_ERR = str(err)
=======
    _dtype,
    _getitem_batch_size,
    _is_meta,
    _shape,
    DEVICE_TYPING,
    INDEX_TYPING,
)
>>>>>>> 701dc365

try:
    from torchrec import KeyedJaggedTensor

    _has_torchrec = True
except ImportError as err:
    _has_torchrec = False

    class KeyedJaggedTensor:
        pass

    TORCHREC_ERR = str(err)

META_HANDLED_FUNCTIONS = {}


def implements_for_meta(torch_function) -> Callable:
    """Register a torch function override for ScalarTensor."""

    @functools.wraps(torch_function)
    def decorator(func):
        META_HANDLED_FUNCTIONS[torch_function] = func
        return func

    return decorator


class MetaTensor:
    """MetaTensor is a custom class that stores the meta-information about a tensor without requiring to access the tensor.

    This is intended to be used with tensors that have a high access cost.
    MetaTensor supports more operations than tensors on 'meta' device (
    `torch.tensor(..., device='meta')`).
    For instance, MetaTensor supports some operations on its shape and device,
    such as :obj:`mt.to(device)`, :obj:`mt.view(*new_shape)`, :obj:`mt.expand(
    *expand_shape)` etc.

    Args:
        shape (iterable of integers): shape of the tensor. If the first
            element of "shape" is a torch.Tensor, the
            MetaTensor is built with this tensor specs.
        device (int, str or torch.device): device on which the tensor is
            stored.
        dtype (torch.dtype): tensor dtype.
        requires_grad (bool): tensor requires_grad.

    Examples:
        >>> meta1 = MetaTensor(3,4, device=torch.device("cpu"))
        >>> meta2 = MetaTensor(torch.randn(3,4,device="cuda:0",
        ...    dtype=torch.double))
        >>> assert meta1.device != meta2.device
        >>> assert meta1.dtype != meta2.dtype
        >>> assert meta1.expand(2, 3, 4).shape == torch.Size([2, 3, 4])
        >>> assert torch.stack([MetaTensor(3,4) for _ in range(10)],
        ...    1).shape == torch.Size([3, 10, 4])
    """

    def __init__(
        self,
        *shape: Union[int, torch.Tensor, "MemmapTensor"],
        device: Optional[DEVICE_TYPING] = "cpu",
        dtype: torch.dtype = None,
        requires_grad: bool = False,
        _is_shared: Optional[bool] = None,
        _is_memmap: Optional[bool] = None,
        _is_tensordict: Optional[bool] = None,
        _is_kjt: Optional[bool] = None,
        _repr_tensordict: Optional[str] = None,
    ):
        if len(shape) == 1 and not isinstance(shape[0], (Number,)):
            tensor = shape[0]
            shape = _shape(tensor)
            if _is_shared is None:
                _is_shared = tensor.is_shared()
            if _is_memmap is None:
                _is_memmap = isinstance(tensor, MemmapTensor)
            if _is_kjt is None:
                _is_kjt = isinstance(tensor, KeyedJaggedTensor)
            # FIXME: using isinstance(tensor, TensorDictBase) would likely be
            # better here, but creates circular import without more refactoring
            device = tensor.device if not _is_meta(tensor) else device
            if _is_tensordict is None:
                _is_tensordict = not _is_memmap and not isinstance(tensor, torch.Tensor)
            if not _is_tensordict:
                dtype = _dtype(tensor)
            else:
                dtype = None
                _repr_tensordict = str(tensor)

            requires_grad = _requires_grad(tensor)

        if not isinstance(shape, torch.Size):
            shape = torch.Size(shape)
        self.shape = shape
        self.device = device
        self.dtype = dtype if dtype is not None else torch.get_default_dtype()
        self.requires_grad = requires_grad
        self._ndim = len(shape)
        self._numel = None
        self._is_shared = bool(_is_shared)
        self._is_memmap = bool(_is_memmap)
        self._is_kjt = bool(_is_kjt)
        self._is_tensordict = bool(_is_tensordict)
        self._repr_tensordict = _repr_tensordict
        if _is_tensordict:
            name = "TensorDict"
        elif _is_memmap:
            name = "MemmapTensor"
        elif _is_kjt:
            name = "KeyedJaggedTensor"
        elif _is_shared and device.type != "cuda":
            name = "SharedTensor"
        else:
            name = "Tensor"
        self.class_name = name

    def get_repr(self):
        if self.is_tensordict():
            return self._repr_tensordict
        else:
            return f"{self.class_name}({self.shape}, dtype={self.dtype})"

    def memmap_(self) -> MetaTensor:
        """Changes the storage of the MetaTensor to memmap.

        Returns:
            self

        """
        self._is_memmap = True
        self.class_name = "MemmapTensor"
        return self

    def share_memory_(self) -> MetaTensor:
        """Changes the storage of the MetaTensor to shared memory.

        Returns:
            self

        """
        self._is_shared = True
        self.class_name = "SharedTensor" if self.device.type != "cuda" else "Tensor"
        return self

    def is_shared(self) -> bool:
        return self._is_shared

    def is_memmap(self) -> bool:
        return self._is_memmap

    def is_tensordict(self) -> bool:
        return self._is_tensordict

    def is_kjt(self) -> bool:
        return self._is_kjt

    def numel(self) -> int:
        if self._numel is None:
            self._numel = np.prod(self.shape)
        return self._numel

    def ndimension(self) -> int:
        return self._ndim

    def clone(self) -> MetaTensor:
        """Clones the meta-tensor.

        Returns: a new MetaTensor with the same specs.

        """
        return MetaTensor(
            *self.shape,
            device=self.device,
            dtype=self.dtype,
            requires_grad=self.requires_grad,
            _is_shared=self.is_shared(),
            _is_memmap=self.is_memmap(),
            _is_tensordict=self.is_tensordict(),
            _repr_tensordict=self._repr_tensordict,
        )

    def _to_meta(self) -> torch.Tensor:
        return torch.empty(*self.shape, dtype=self.dtype, device="meta")

    def __getitem__(self, item: INDEX_TYPING) -> MetaTensor:
        shape = _getitem_batch_size(self.shape, item)
        return MetaTensor(
            *shape,
            dtype=self.dtype,
            device=self.device,
            requires_grad=self.requires_grad,
            _is_shared=self.is_shared(),
            _is_memmap=self.is_memmap(),
            _is_tensordict=self.is_tensordict(),
            _repr_tensordict=self._repr_tensordict,
        )

    @classmethod
    def __torch_function__(
        cls,
        func: Callable,
        types,
        args: Tuple = (),
        kwargs: Optional[dict] = None,
    ):
        if kwargs is None:
            kwargs = {}
        if func not in META_HANDLED_FUNCTIONS or not all(
            issubclass(t, (torch.Tensor, MetaTensor)) for t in types
        ):
            return NotImplemented
        return META_HANDLED_FUNCTIONS[func](*args, **kwargs)

    def expand(self, *shape: int) -> MetaTensor:
        shape = torch.Size([*shape, *self.shape])
        return MetaTensor(
            *shape,
            device=self.device,
            dtype=self.dtype,
            requires_grad=self.requires_grad,
        )

    def __repr__(self) -> str:
        return (
            f"MetaTensor(shape={self.shape}, device={self.device}, "
            f"dtype={self.dtype})"
        )

    def unsqueeze(self, dim: int) -> MetaTensor:
        """Unsqueezes the meta-tensor along the desired dim."""
        clone = self.clone()
        new_shape = []
        shape = list(clone.shape)
        for i in range(len(shape) + 1):
            if i == dim:
                new_shape.append(1)
            else:
                new_shape.append(shape[0])
                shape = shape[1:]
        clone.shape = torch.Size(new_shape)
        return clone

    def squeeze(self, dim: Optional[int] = None) -> MetaTensor:
        """Squeezes the meta-tensor along the desired dim."""
        clone = self.clone()
        shape = clone.shape
        if dim is None:
            new_shape = [i for i in shape if i != 1]
        else:
            new_shape = []
            for i in range(len(shape)):
                if i == dim and shape[0] == 1:
                    shape = shape[1:]
                    continue
                else:
                    new_shape.append(shape[0])
                    shape = shape[1:]
        clone.shape = torch.Size(new_shape)
        return clone

    def permute(self, dims: int) -> MetaTensor:
        """Permutes the dims of the meta-tensor."""
        clone = self.clone()
        new_shape = [self.shape[dim] for dim in dims]
        clone.shape = torch.Size(new_shape)
        return clone

    def view(
        self,
        *shape: Sequence,
        size: Optional[Union[List, Tuple, torch.Size]] = None,
    ) -> MetaTensor:
        """Returns a view of a reshaped meta-tensor."""
        if len(shape) == 0 and size is not None:
            return self.view(*size)
        elif len(shape) == 1 and isinstance(shape[0], (list, tuple, torch.Size)):
            return self.view(*shape[0])
        elif not isinstance(shape, torch.Size):
            shape = torch.Size(shape)
        new_shape = torch.zeros(
            self.shape, device="meta", requires_grad=self.requires_grad
        ).view(*shape)
        return MetaTensor(
            new_shape,
            device=self.device,
            dtype=self.dtype,
            requires_grad=self.requires_grad,
            _is_shared=self.is_shared(),
            _is_memmap=self.is_memmap(),
            _is_tensordict=self.is_tensordict(),
        )


def _stack_meta(
    list_of_meta_tensors: Sequence[MetaTensor],
    dim: int = 0,
    dtype: torch.dtype = torch.float,
    device: DEVICE_TYPING = "cpu",
    requires_grad: bool = False,
    safe: bool = False,
) -> MetaTensor:
    if not len(list_of_meta_tensors):
        raise RuntimeError("empty list of meta tensors is not supported")
    is_tensordict = list_of_meta_tensors[0].is_tensordict()
    shape = list_of_meta_tensors[0].shape
    if safe:
        for tensor in list_of_meta_tensors:
            if tensor.shape != shape:
                raise RuntimeError(
                    f"Stacking meta tensors of different shapes is not "
                    f"allowed, got shapes {shape} and {tensor.shape}"
                )
            if is_tensordict and not tensor.is_tensordict():
                raise RuntimeError(
                    "Stacking meta tensors from tensordict and non-tensordict "
                    "inputs is not allowed."
                )
            if tensor.dtype != dtype:
                raise TypeError(
                    f"Stacking meta tensors of different dtype is not "
                    f"allowed, got shapes {dtype} and {tensor.dtype}"
                )

    shape = list(shape)
    shape.insert(dim, len(list_of_meta_tensors))

    return MetaTensor(
        *shape,
        dtype=dtype,
        device=device,
        _is_tensordict=is_tensordict,
        requires_grad=requires_grad,
    )


@implements_for_meta(torch.stack)
def stack_meta(
    list_of_meta_tensors: Sequence[MetaTensor],
    dim: int = 0,
    safe: bool = False,
) -> MetaTensor:
    """Stacks similar meta-tensors into a single meta-tensor."""
    dtype = (
        list_of_meta_tensors[0].dtype
        if len(list_of_meta_tensors)
        else torch.get_default_dtype()
    )
    device = (
        list_of_meta_tensors[0].device
        if len(list_of_meta_tensors)
        else torch.device("cpu")
    )
    requires_grad = any(tensor.requires_grad for tensor in list_of_meta_tensors)
    return _stack_meta(
        list_of_meta_tensors,
        dim=dim,
        dtype=dtype,
        device=device,
        requires_grad=requires_grad,
        safe=safe,
    )<|MERGE_RESOLUTION|>--- conflicted
+++ resolved
@@ -14,7 +14,6 @@
 
 from tensordict.memmap import MemmapTensor
 from tensordict.utils import (
-<<<<<<< HEAD
     DEVICE_TYPING,
     INDEX_TYPING,
     _getitem_batch_size,
@@ -23,27 +22,6 @@
     _is_meta,
     _dtype,
 )
-
-try:
-    from torchrec import KeyedJaggedTensor
-
-    _has_torchrec = True
-except ImportError as err:
-    _has_torchrec = False
-
-    class KeyedJaggedTensor:
-        pass
-
-    TORCHREC_ERR = str(err)
-=======
-    _dtype,
-    _getitem_batch_size,
-    _is_meta,
-    _shape,
-    DEVICE_TYPING,
-    INDEX_TYPING,
-)
->>>>>>> 701dc365
 
 try:
     from torchrec import KeyedJaggedTensor
