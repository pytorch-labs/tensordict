--- conflicted
+++ resolved
@@ -166,15 +166,11 @@
         _is_kjt: Optional[bool] = None,
         _repr_tensordict: Optional[str] = None,
     ):
-<<<<<<< HEAD
-        if len(shape) == 1 and not isinstance(shape[0], (Number,)):
-=======
         if (
             len(shape) == 1
             and not isinstance(shape[0], (Number,))
             and shape[0] is not None
         ):
->>>>>>> c6674e34
             tensor = shape[0]
             self._tensor = tensor
             return
