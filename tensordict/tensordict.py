# Copyright (c) Meta Platforms, Inc. and affiliates.
#
# This source code is licensed under the MIT license found in the
# LICENSE file in the root directory of this source tree.

from __future__ import annotations

import abc
import collections
import functools
import tempfile
import textwrap
import uuid
from collections import defaultdict
from collections.abc import Mapping
from copy import copy, deepcopy
from numbers import Number
from textwrap import indent
from typing import (
    Any,
    Callable,
    Dict,
    Generator,
    Iterator,
    List,
    Optional,
    OrderedDict,
    Sequence,
    Set,
    Tuple,
    Type,
    Union,
)
from warnings import warn

import numpy as np
import torch
from torch import Tensor
from torch.utils._pytree import tree_map

try:
    from torch.jit._shape_functions import infer_size_impl
except ImportError:
    from tensordict.utils import infer_size_impl

from tensordict.memmap import MemmapTensor
from tensordict.metatensor import MetaTensor
from tensordict.utils import (
    DEVICE_TYPING,
    INDEX_TYPING,
    NESTED_KEY,
    KeyDependentDefaultDict,
    _getitem_batch_size,
    _nested_key_type_check,
    _sub_index,
    convert_ellipsis_to_idx,
    expand_as_right,
    expand_right,
    prod,
)

# from torch.utils._pytree import _register_pytree_node


_has_functorch = False
try:
    try:
        from functorch._C import is_batchedtensor
    except ImportError:
        from torch._C._functorch import is_batchedtensor

    _has_functorch = True
except ImportError:
    _has_functorch = False

    def is_batchedtensor(tensor):
        """Placeholder for the functorch function."""
        return False


TD_HANDLED_FUNCTIONS: Dict = dict()
COMPATIBLE_TYPES = Union[
    Tensor,
    MemmapTensor,
]  # None? # leaves space for TensorDictBase

_STR_MIXED_INDEX_ERROR = "Received a mixed string-non string index. Only string-only or string-free indices are supported."


class _TensorDictKeysView:
    """
    _TensorDictKeysView is returned when accessing tensordict.keys() and holds a
    reference to the original TensorDict. This class enables us to support nested keys
    when performing membership checks and when iterating over keys.

    Examples:
        >>> import torch
        >>> from tensordict import TensorDict

        >>> td = TensorDict(
        >>>     {"a": TensorDict({"b": torch.rand(1, 2)}, [1, 2]), "c": torch.rand(1)},
        >>>     [1],
        >>> )

        >>> assert "a" in td.keys()
        >>> assert ("a",) in td.keys()
        >>> assert ("a", "b") in td.keys()
        >>> assert ("a", "c") not in td.keys()

        >>> assert set(td.keys()) == {("a", "b"), "c"}
    """

    def __init__(self, tensordict: "TensorDictBase", include_nested: bool):
        self.tensordict = tensordict
        self.include_nested = include_nested

    def __iter__(self):
        return self._iter_helper(self.tensordict)

    def _iter_helper(self, tensordict, prefix=None):
        items_iter = self._items(tensordict)

        for key, value in items_iter:
            full_key = self._combine_keys(prefix, key)
            if isinstance(value, TensorDictBase) and self.include_nested:
                subkeys = tuple(
                    self._iter_helper(
                        value,
                        full_key if isinstance(full_key, tuple) else (full_key,),
                    )
                )
                yield from subkeys
            yield full_key

    def _combine_keys(self, prefix, key):
        if prefix is not None:
            if isinstance(key, tuple):
                return prefix + key
            return prefix + (key,)
        return key

    def __len__(self):
        return len([key for key in self])

    def _items(self, tensordict=None):
        if tensordict is None:
            tensordict = self.tensordict
        if isinstance(tensordict, TensorDict):
            return tensordict._tensordict.items()
        elif isinstance(tensordict, LazyStackedTensorDict):
            return ((key, tensordict.get(key)) for key in tensordict.valid_keys)
        elif isinstance(tensordict, _CustomOpTensorDict):
            # it's possible that a TensorDict contains a nested LazyStackedTensorDict,
            # or _CustomOpTensorDict, so as we iterate through the contents we need to
            # be careful to not rely on tensordict._tensordict existing.
            return ((key, tensordict.get(key)) for key in tensordict._source.keys())

    def _keys(self):
        return self.tensordict._tensordict.keys()

    def __contains__(self, key):
        if isinstance(key, str):
            return key in self._keys()

        elif isinstance(key, tuple):
            if len(key) == 1:
                return key[0] in self
            elif len(key) > 1:
                if self.include_nested:
                    if key[0] in self:
                        val = self.tensordict.get(key[0])
                        # TODO: SavedTensorDict currently doesn't support nested memebership checks
                        include_nested = self.include_nested and not isinstance(
                            val, SavedTensorDict
                        )
                        return isinstance(val, TensorDictBase) and key[1:] in val.keys(
                            include_nested=include_nested
                        )
                    return False
            if all(isinstance(subkey, str) for subkey in key):
                raise TypeError(
                    "Nested membership checks with tuples of strings is only supported "
                    "when setting `include_nested=True`."
                )

        raise TypeError(
            "TensorDict keys are always strings. Membership checks are only supported "
            "for strings or non-empty tuples of strings (for nested TensorDicts)"
        )


class TensorDictBase(Mapping, metaclass=abc.ABCMeta):
    """TensorDictBase is an abstract parent class for TensorDicts, a torch.Tensor data container."""

    _safe = False
    _lazy = False
    _inplace_set = False
    is_meta = False

    def __getstate__(self) -> Dict[str, Any]:
        state = self.__dict__.copy()
        del state["_dict_meta"]
        return state

    def __setstate__(self, state: dict) -> Dict[str, Any]:
        state["_dict_meta"] = KeyDependentDefaultDict(self._make_meta)
        self.__dict__.update(state)

    def __init__(self):
        self._dict_meta = KeyDependentDefaultDict(self._make_meta)

    @abc.abstractmethod
    def _make_meta(self, key: str) -> MetaTensor:
        raise NotImplementedError

    @property
    def shape(self) -> torch.Size:
        """See :obj:`TensorDictBase.batch_size`."""
        return self.batch_size

    @property
    @abc.abstractmethod
    def batch_size(self) -> torch.Size:
        """Shape of (or batch_size) of a TensorDict.

        The shape of a tensordict corresponds to the common N first
        dimensions of the tensors it contains, where N is an arbitrary
        number. The TensorDict shape is controlled by the user upon
        initialization (i.e. it is not inferred from the tensor shapes) and
        it should not be changed dynamically.

        Returns:
            a torch.Size object describing the TensorDict batch size.

        """
        raise NotImplementedError

    def size(self, dim: Optional[int] = None):
        """Returns the size of the dimension indicated by :obj:`dim`.

        If dim is not specified, returns the batch_size (or shape) of the TensorDict.

        """
        if dim is None:
            return self.batch_size
        return self.batch_size[dim]

    @property
    def requires_grad(self):
        return any(v.requires_grad for v in self._dict_meta.values())

    def _batch_size_setter(self, new_batch_size: torch.Size) -> None:
        if new_batch_size == self.batch_size:
            return
        if self._lazy:
            raise RuntimeError(
                "modifying the batch size of a lazy repesentation of a "
                "tensordict is not permitted. Consider instantiating the "
                "tensordict fist by calling `td = td.to_tensordict()` before "
                "resetting the batch size."
            )
        if self.batch_size == new_batch_size:
            return
        if not isinstance(new_batch_size, torch.Size):
            new_batch_size = torch.Size(new_batch_size)
        self._check_new_batch_size(new_batch_size)
        self._change_batch_size(new_batch_size)

    @property
    def batch_dims(self) -> int:
        """Length of the tensordict batch size.

        Returns:
            int describing the number of dimensions of the tensordict.

        """
        return len(self.batch_size)

    def ndimension(self) -> int:
        return self.batch_dims

    def dim(self) -> int:
        return self.batch_dims

    @property
    @abc.abstractmethod
    def device(self) -> Union[None, torch.device]:
        """Device of a TensorDict.

        If the TensorDict has a specified device, all
        tensors of a tensordict must live on the same device. If the TensorDict device
        is None, then different values can be located on different devices.

        Returns:
            torch.device object indicating the device where the tensors
            are placed, or None if TensorDict does not have a device.

        """
        raise NotImplementedError

    @device.setter
    @abc.abstractmethod
    def device(self, value: DEVICE_TYPING) -> None:
        raise NotImplementedError

    def clear_device(self) -> None:
        self._device = None

    def is_shared(self, no_check: bool = True) -> bool:
        """Checks if tensordict is in shared memory.

        This is always True for CUDA tensordicts, except when stored as
        MemmapTensors.

        Args:
            no_check (bool, optional): whether to use cached value or not
                Default is True

        """
        if no_check:
            if self._is_shared is None:
                if self.keys():
                    _is_shared = all(value.is_shared() for value in self.values_meta())
                else:
                    _is_shared = None
                self._is_shared = _is_shared
            return self._is_shared
        return all(item.is_shared() for item in self.values_meta())

    def state_dict(self) -> OrderedDict:
        out = collections.OrderedDict()
        for key, item in self.flatten_keys().items():
            out[key] = item
        if "__batch_size" in out:
            raise KeyError(
                "Cannot retrieve the state_dict of a TensorDict with `'__batch_size'` key"
            )
        if "__device" in out:
            raise KeyError(
                "Cannot retrieve the state_dict of a TensorDict with `'__batch_size'` key"
            )
        out["__batch_size"] = self.batch_size
        out["__device"] = self.device
        return out

    def load_state_dict(self, state_dict: OrderedDict) -> TensorDictBase:
        self.batch_size = state_dict.pop("__batch_size")
        device = state_dict.pop("__device")
        if device is not None:
            self.to(device)
        self.update(state_dict, inplace=True)
        return self

    def is_memmap(self, no_check: bool = True) -> bool:
        """Checks if tensordict is stored with MemmapTensors.

        Args:
            no_check (bool, optional): whether to use cached value or not
                Default is True

        """
        if no_check:
            if self._is_memmap is None:
                if self.keys():
                    _is_memmap = all(value.is_memmap() for value in self.values_meta())
                else:
                    _is_memmap = None
                self._is_memmap = _is_memmap
            return self._is_memmap
        return all(item.is_memmap() for item in self.values_meta())

    def numel(self) -> int:
        """Total number of elements in the batch."""
        return max(1, prod(self.batch_size))

    def _check_batch_size(self) -> None:
        bs = [value.shape[: self.batch_dims] for key, value in self.items_meta()] + [
            self.batch_size
        ]
        if len(set(bs)) > 1:
            raise RuntimeError(
                f"batch_size are incongruent, got {list(set(bs))}, "
                f"-- expected {self.batch_size}"
            )

    def _check_is_shared(self) -> bool:
        raise NotImplementedError(f"{self.__class__.__name__}")

    def _check_device(self) -> None:
        raise NotImplementedError(f"{self.__class__.__name__}")

    def set(
        self, key: NESTED_KEY, item: COMPATIBLE_TYPES, inplace: bool = False, **kwargs
    ) -> TensorDictBase:
        """Sets a new key-value pair.

        Args:
            key (str): name of the value
            item (torch.Tensor): value to be stored in the tensordict
            inplace (bool, optional): if True and if a key matches an existing
                key in the tensordict, then the update will occur in-place
                for that key-value pair. Default is :obj:`False`.

        Returns:
            self

        """
        raise NotImplementedError(f"{self.__class__.__name__}")

    @abc.abstractmethod
    def set_(
        self, key: NESTED_KEY, item: COMPATIBLE_TYPES, no_check: bool = False
    ) -> TensorDictBase:
        """Sets a value to an existing key while keeping the original storage.

        Args:
            key (str): name of the value
            item (torch.Tensor): value to be stored in the tensordict
            no_check (bool, optional): if True, it is assumed that device and shape
                match the original tensor and that the keys is in the tensordict.

        Returns:
            self

        """
        raise NotImplementedError(f"{self.__class__.__name__}")

    @abc.abstractmethod
    def _stack_onto_(
        self,
        key: str,
        list_item: List[COMPATIBLE_TYPES],
        dim: int,
    ) -> TensorDictBase:
        """Stacks a list of values onto an existing key while keeping the original storage.

        Args:
            key (str): name of the value
            list_item (list of torch.Tensor): value to be stacked and stored in the tensordict.
            dim (int): dimension along which the tensors should be stacked.

        Returns:
            self

        """
        raise NotImplementedError(f"{self.__class__.__name__}")

    def _stack_onto_at_(
        self,
        key: str,
        list_item: List[COMPATIBLE_TYPES],
        dim: int,
        idx: INDEX_TYPING,
    ) -> TensorDictBase:
        """Similar to _stack_onto_ but on a specific index. Only works with regular TensorDicts."""
        raise RuntimeError(
            f"Cannot call _stack_onto_at_ with {self.__class__.__name__}. "
            "This error is probably caused by a call to a lazy operation before stacking. "
            "Make sure your sub-classed tensordicts are turned into regular tensordicts by calling to_tensordict() "
            "before calling __getindex__ and stack."
        )

    def _default_get(
        self, key: str, default: Union[str, COMPATIBLE_TYPES] = "_no_default_"
    ) -> COMPATIBLE_TYPES:
        if not isinstance(default, str):
            return default
        if default == "_no_default_":
            raise KeyError(
                f'key "{key}" not found in {self.__class__.__name__} with '
                f"keys {sorted(list(self.keys()))}"
            )
        else:
            raise ValueError(
                f"default should be None or a Tensor instance, " f"got {default}"
            )

    @abc.abstractmethod
    def get(
        self, key: NESTED_KEY, default: Union[str, COMPATIBLE_TYPES] = "_no_default_"
    ) -> COMPATIBLE_TYPES:
        """Gets the value stored with the input key.

        Args:
            key (str): key to be queried.
            default: default value if the key is not found in the tensordict.

        """
        raise NotImplementedError(f"{self.__class__.__name__}")

    def _get_meta(self, key: NESTED_KEY) -> MetaTensor:
        _nested_key_type_check(key)
        try:
            if isinstance(key, tuple):
                if len(key) > 1:
                    return self.get(key[0])._get_meta(key[1:])
                key = key[0]
            return self._dict_meta[key]
        except KeyError:
            # TODO: this error message will make more sense if `.keys()` returns nested
            # keys rather than just the top level ones
            raise KeyError(
                f"key {key} not found in {self.__class__.__name__} with keys"
                f" {sorted(self.keys(), key=str)}"
            )

    def apply_(self, fn: Callable) -> TensorDictBase:
        """Applies a callable to all values stored in the tensordict and re-writes them in-place.

        Args:
            fn (Callable): function to be applied to the tensors in the
                tensordict.

        Returns:
            self or a copy of self with the function applied

        """
        return self.apply(fn, inplace=True)

    def apply(
        self,
        fn: Callable,
        batch_size: Optional[Sequence[int]] = None,
        inplace: bool = False,
    ) -> TensorDictBase:
        """Applies a callable to all values stored in the tensordict and sets them in a new tensordict.

        Args:
            fn (Callable): function to be applied to the tensors in the
                tensordict.
            batch_size (sequence of int, optional): if provided,
                the resulting TensorDict will have the desired batch_size.
                The :obj:`batch_size` argument should match the batch_size after
                the transformation.
            inplace (bool, optional): if True, changes are made in-place.
                Default is False.

        Returns:
            a new tensordict with transformed_in tensors.

        """
        out = (
            self
            if inplace
            else TensorDict({}, batch_size=batch_size, device=self.device)
            if batch_size is not None
            else copy(self)
        )
        is_locked = out.is_locked
        if not inplace and is_locked:
            out.unlock()
        for key, item in self.items():
            if isinstance(item, TensorDictBase):
                item_trsf = item.apply(fn, inplace=inplace, batch_size=batch_size)
            else:
                item_trsf = fn(item)
            if item_trsf is not None:
                out.set(key, item_trsf, inplace=inplace)
        if not inplace and is_locked:
            out.lock()
        return out

    def update(
        self,
        input_dict_or_td: Union[Dict[str, COMPATIBLE_TYPES], TensorDictBase],
        clone: bool = False,
        inplace: bool = False,
        **kwargs,
    ) -> TensorDictBase:
        """Updates the TensorDict with values from either a dictionary or another TensorDict.

        Args:
            input_dict_or_td (TensorDictBase or dict): Does not keyword arguments
                (unlike :obj:`dict.update()`).
            clone (bool, optional): whether the tensors in the input (
                tensor) dict should be cloned before being set. Default is
                `False`.
            inplace (bool, optional): if True and if a key matches an existing
                key in the tensordict, then the update will occur in-place
                for that key-value pair. Default is :obj:`False`.
            **kwargs: keyword arguments for the :obj:`TensorDict.set` method

        Returns:
            self

        """
        if input_dict_or_td is self:
            # no op
            return self
        keys = set(self.keys(False))
        for key, value in input_dict_or_td.items():
            if clone and hasattr(value, "clone"):
                value = value.clone()
            if isinstance(key, tuple):
                key, subkey = key[0], key[1:]
            else:
                subkey = []
            # the key must be a string by now. Let's check if it is present
            if key in keys:
                target = self._get_meta(key)
                if target.is_tensordict():
                    target = self.get(key)
                    if len(subkey):
                        target.update({subkey: value})
                        continue
                    elif isinstance(value, (dict, TensorDictBase)):
                        target.update(value)
                        continue
            self.set(key, value, inplace=inplace, **kwargs)
        return self

    def update_(
        self,
        input_dict_or_td: Union[Dict[str, COMPATIBLE_TYPES], TensorDictBase],
        clone: bool = False,
    ) -> TensorDictBase:
        """Updates the TensorDict in-place with values from either a dictionary or another TensorDict.

        Unlike TensorDict.update, this function will
        throw an error if the key is unknown to the TensorDict

        Args:
            input_dict_or_td (TensorDictBase or dict): Does not keyword
                arguments (unlike :obj:`dict.update()`).
            clone (bool, optional): whether the tensors in the input (
                tensor) dict should be cloned before being set. Default is
                `False`.

        Returns:
            self

        """
        if input_dict_or_td is self:
            # no op
            return self
        for key, value in input_dict_or_td.items():
            # if not isinstance(value, _accepted_classes):
            #     raise TypeError(
            #         f"Expected value to be one of types {_accepted_classes} "
            #         f"but got {type(value)}"
            #     )
            if clone:
                value = value.clone()
            self.set_(key, value)
        return self

    def update_at_(
        self,
        input_dict_or_td: Union[Dict[str, COMPATIBLE_TYPES], TensorDictBase],
        idx: INDEX_TYPING,
        clone: bool = False,
    ) -> TensorDictBase:
        """Updates the TensorDict in-place at the specified index with values from either a dictionary or another TensorDict.

        Unlike  TensorDict.update, this function will throw an error if the key is unknown to the TensorDict.

        Args:
            input_dict_or_td (TensorDictBase or dict): Does not keyword arguments
                (unlike :obj:`dict.update()`).
            idx (int, torch.Tensor, iterable, slice): index of the tensordict
                where the update should occur.
            clone (bool, optional): whether the tensors in the input (
                tensor) dict should be cloned before being set. Default is
                `False`.

        Returns:
            self

        Examples:
            >>> td = TensorDict(source={'a': torch.zeros(3, 4, 5),
            ...    'b': torch.zeros(3, 4, 10)}, batch_size=[3, 4])
            >>> td.update_at_(
            ...    TensorDict(source={'a': torch.ones(1, 4, 5),
            ...        'b': torch.ones(1, 4, 10)}, batch_size=[1, 4]),
            ...    slice(1, 2))
            TensorDict(
                fields={
                    a: Tensor(torch.Size([3, 4, 5]), dtype=torch.float32),
                    b: Tensor(torch.Size([3, 4, 10]), dtype=torch.float32)},
                batch_size=torch.Size([3, 4]),
                device=None,
                is_shared=False)

        """
        for key, value in input_dict_or_td.items():
            if not isinstance(value, _accepted_classes):
                raise TypeError(
                    f"Expected value to be one of types {_accepted_classes} "
                    f"but got {type(value)}"
                )
            if clone:
                value = value.clone()
            self.set_at_(
                key,
                value,
                idx,
            )
        return self

    def _convert_to_tensor(self, array: np.ndarray) -> Union[Tensor, MemmapTensor]:
        return torch.as_tensor(array, device=self.device)

    def _convert_to_tensordict(self, dict_value: dict) -> TensorDictBase:
        return TensorDict(dict_value, batch_size=self.batch_size, device=self.device)

    def _process_input(
        self,
        input: Union[COMPATIBLE_TYPES, dict, np.ndarray],
        check_device: bool = True,
        check_tensor_shape: bool = True,
        check_shared: bool = False,
    ) -> Union[Tensor, MemmapTensor]:

        if isinstance(input, dict):
            tensor = self._convert_to_tensordict(input)
        elif not isinstance(input, _accepted_classes):
            tensor = self._convert_to_tensor(input)
        else:
            tensor = input
        # if (
        #     _has_functorch and isinstance(tensor, Tensor) and is_batchedtensor(tensor)
        # ):  # TODO: find a proper way of doing that
        #     return tensor
        #     tensor = _unwrap_value(tensor)[0]

        if check_device and self.device is not None:
            device = self.device
            tensor = tensor.to(device)

        if check_shared:
            raise DeprecationWarning("check_shared is not authorized anymore")

        if check_tensor_shape and tensor.shape[: self.batch_dims] != self.batch_size:
            # if TensorDict, let's try to map it to the desired shape
            if (
                isinstance(tensor, TensorDictBase)
                and tensor.batch_size[: self.batch_dims] != self.batch_size
            ):
                tensor = tensor.clone(recurse=False)
                tensor.batch_size = self.batch_size
            else:
                raise RuntimeError(
                    f"batch dimension mismatch, got self.batch_size"
                    f"={self.batch_size} and tensor.shape[:self.batch_dims]"
                    f"={tensor.shape[: self.batch_dims]} with tensor {tensor}"
                )

        # minimum ndimension is 1
        if tensor.ndimension() == self.ndimension() and not isinstance(
            tensor, TensorDictBase
        ):
            tensor = tensor.unsqueeze(-1)

        return tensor

    @abc.abstractmethod
    def pin_memory(self) -> TensorDictBase:
        """Calls :obj:`pin_memory` on the stored tensors."""
        raise NotImplementedError(f"{self.__class__.__name__}")

    def items(
        self, include_nested: bool = False
    ) -> Iterator[Tuple[str, COMPATIBLE_TYPES]]:
        """Returns a generator of key-value pairs for the tensordict."""
        for k in self.keys(include_nested=include_nested):
            yield k, self.get(k)

    def values(self, include_nested: bool = False) -> Iterator[COMPATIBLE_TYPES]:
        """Returns a generator representing the values for the tensordict."""
        for k in self.keys(include_nested=include_nested):
            yield self.get(k)

    def items_meta(
        self, make_unset: bool = True, include_nested: bool = False
    ) -> Iterator[Tuple[str, MetaTensor]]:
        """Returns a generator of key-value pairs for the tensordict.

        The values are MetaTensor instances corresponding to the stored tensors.

        """
        if make_unset:
            for k in self.keys(include_nested=include_nested):
                yield k, self._get_meta(k)
        else:
            if include_nested:
                for k, item in self._dict_meta.items():
                    if isinstance(item, TensorDictBase):
                        yield from item.items_meta(
                            make_unset=make_unset, include_nested=include_nested
                        )
                    else:
                        yield k, item
            else:
                return self._dict_meta.items()

    def values_meta(
        self, make_unset: bool = True, include_nested: bool = False
    ) -> Iterator[MetaTensor]:
        """Returns a generator representing the values for the tensordict.

        Those values are MetaTensor instances corresponding to the stored tensors.

        """
        if make_unset:
            for k in self.keys(include_nested=include_nested):
                yield self._get_meta(k)
        else:

            return self._dict_meta.values()

    @abc.abstractmethod
    def keys(self, include_nested: bool = False) -> _TensorDictKeysView:
        """Returns a generator of tensordict keys."""
        raise NotImplementedError(f"{self.__class__.__name__}")

    def expand(self, *shape) -> TensorDictBase:
        """Expands each tensors of the tensordict according to the torch.expand function.

        In practice, this amends to: :obj:`tensor.expand(*shape, *tensor.shape)`.

        Supports iterables to specify the shape

        Examples:
            >>> td = TensorDict(source={'a': torch.zeros(3, 4, 5),
            ...     'b': torch.zeros(3, 4, 10)}, batch_size=[3, 4])
            >>> td_expand = td.expand(10, 3, 4)
            >>> assert td_expand.shape == torch.Size([10, 3, 4])
            >>> assert td_expand.get("a").shape == torch.Size([10, 3, 4, 5])

        """
        d = dict()
        tensordict_dims = self.batch_dims

        if len(shape) == 1 and isinstance(shape[0], Sequence):
            shape = tuple(shape[0])

        # new shape dim check
        if len(shape) < len(self.shape):
            raise RuntimeError(
                "the number of sizes provided ({shape_dim}) must be greater or equal to the number of "
                "dimensions in the TensorDict ({tensordict_dim})".format(
                    shape_dim=len(shape), tensordict_dim=tensordict_dims
                )
            )

        # new shape compatability check
        for old_dim, new_dim in zip(self.batch_size, shape[-tensordict_dims:]):
            if old_dim != 1 and new_dim != old_dim:
                raise RuntimeError(
                    "Incompatible expanded shape: The expanded shape length at non-singleton dimension should be same "
                    "as the original length. target_shape = {new_shape}, existing_shape = {old_shape}".format(
                        new_shape=shape, old_shape=self.batch_size
                    )
                )
        for key, value in self.items():
            if isinstance(value, TensorDictBase):
                d[key] = value.expand(*shape)
            else:
                tensor_dims = len(value.shape)
                last_n_dims = tensor_dims - tensordict_dims
                d[key] = value.expand(*shape, *value.shape[-last_n_dims:])
        return TensorDict(
            source=d,
            batch_size=[*shape],
            device=self.device,
        )

    def __bool__(self) -> bool:
        raise ValueError("Converting a tensordict to boolean value is not permitted")

    def __ne__(self, other: object) -> TensorDictBase:
        """XOR operation over two tensordicts, for evey key.

        The two tensordicts must have the same key set.

        Args:
            other (TensorDictBase, dict, or float): the value to compare against.

        Returns:
            a new TensorDict instance with all tensors are boolean
            tensors of the same shape as the original tensors.

        """
        if not isinstance(other, (TensorDictBase, dict, float, int)):
            return False
        if not isinstance(other, TensorDictBase) and isinstance(other, dict):
            other = make_tensordict(**other, batch_size=self.batch_size)
        if not isinstance(other, TensorDictBase):
            return TensorDict(
                {key: value != other for key, value in self.items()},
                self.batch_size,
                device=self.device,
            )
        keys1 = set(self.keys())
        keys2 = set(other.keys())
        if len(keys1.difference(keys2)) or len(keys1) != len(keys2):
            raise KeyError(
                f"keys in {self} and {other} mismatch, got {keys1} and {keys2}"
            )
        d = dict()
        for (key, item1) in self.items():
            d[key] = item1 != other.get(key)
        return TensorDict(batch_size=self.batch_size, source=d, device=self.device)

    def __eq__(self, other: object) -> TensorDictBase:
        """Compares two tensordicts against each other, for every key. The two tensordicts must have the same key set.

        Returns:
            a new TensorDict instance with all tensors are boolean
            tensors of the same shape as the original tensors.

        """
        if not isinstance(other, (TensorDictBase, dict, float, int)):
            return False
        if not isinstance(other, TensorDictBase) and isinstance(other, dict):
            other = make_tensordict(**other, batch_size=self.batch_size)
        if not isinstance(other, TensorDictBase):
            return TensorDict(
                {key: value == other for key, value in self.items()},
                self.batch_size,
                device=self.device,
            )
        keys1 = set(self.keys())
        keys2 = set(other.keys())
        if len(keys1.difference(keys2)) or len(keys1) != len(keys2):
            raise KeyError(f"keys in tensordicts mismatch, got {keys1} and {keys2}")
        d = dict()
        for (key, item1) in self.items():
            d[key] = item1 == other.get(key)
        return TensorDict(batch_size=self.batch_size, source=d, device=self.device)

    @abc.abstractmethod
    def del_(self, key: str) -> TensorDictBase:
        """Deletes a key of the tensordict.

        Args:
            key (str): key to be deleted

        Returns:
            self

        """
        raise NotImplementedError(f"{self.__class__.__name__}")

    @abc.abstractmethod
    def select(
        self, *keys: str, inplace: bool = False, strict: bool = True
    ) -> TensorDictBase:
        """Selects the keys of the tensordict and returns an new tensordict with only the selected keys.

        The values are not copied: in-place modifications a tensor of either
        of the original or new tensordict will result in a change in both
        tensordicts.

        Args:
            *keys (str): keys to select
            inplace (bool): if True, the tensordict is pruned in place.
                Default is :obj:`False`.
            strict (bool, optional): whether selecting a key that is not present
                will return an error or not. Default: :obj:`True`.

        Returns:
            A new tensordict with the selected keys only.

        """
        raise NotImplementedError(f"{self.__class__.__name__}")

    def exclude(self, *keys: str, inplace: bool = False) -> TensorDictBase:
        target = self if inplace else self.clone(recurse=False)
        is_nested = any(isinstance(key, tuple) for key in keys)
        if len(keys) > 1:
            tdkeys = set(self.keys(is_nested))
        else:
            tdkeys = self.keys(is_nested)
        for key in keys:
            if key in tdkeys:
                del target[key]
        return target

    @abc.abstractmethod
    def set_at_(
        self, key: NESTED_KEY, value: COMPATIBLE_TYPES, idx: INDEX_TYPING
    ) -> TensorDictBase:
        """Sets the values in-place at the index indicated by :obj:`idx`.

        Args:
            key (str): key to be modified.
            value (torch.Tensor): value to be set at the index `idx`
            idx (int, tensor or tuple): index where to write the values.

        Returns:
            self

        """
        raise NotImplementedError(f"{self.__class__.__name__}")

    def copy_(self, tensordict: TensorDictBase) -> TensorDictBase:
        """See :obj:`TensorDictBase.update_`."""
        return self.update_(tensordict)

    def copy_at_(self, tensordict: TensorDictBase, idx: INDEX_TYPING) -> TensorDictBase:
        """See :obj:`TensorDictBase.update_at_`."""
        return self.update_at_(tensordict, idx)

    def get_at(
        self, key: str, idx: INDEX_TYPING, default: COMPATIBLE_TYPES = "_no_default_"
    ) -> COMPATIBLE_TYPES:
        """Get the value of a tensordict from the key `key` at the index `idx`.

        Args:
            key (str): key to be retrieved.
            idx (int, slice, torch.Tensor, iterable): index of the tensor.
            default (torch.Tensor): default value to return if the key is
                not present in the tensordict.

        Returns:
            indexed tensor.

        """
        value = self.get(key, default=default)
        if value is not default:
            return value[idx]
        return value

    @abc.abstractmethod
    def share_memory_(self, lock=True) -> TensorDictBase:
        """Places all the tensors in shared memory.

        Args:
            lock (bool): prevents changes to the dictionary except for inplace overwrites to existing keys

        Returns:
            self.

        """
        raise NotImplementedError(f"{self.__class__.__name__}")

    @abc.abstractmethod
    def memmap_(self, prefix=None, lock=True) -> TensorDictBase:
        """Writes all tensors onto a MemmapTensor.

        Args:
            prefix (str): directory prefix where the memmap tensors will have to
                be stored.
            lock (bool): prevents changes to the dictionary except for inplace overwrites to existing keys

        Returns:
            self.

        """
        raise NotImplementedError(f"{self.__class__.__name__}")

    @abc.abstractmethod
    def detach_(self) -> TensorDictBase:
        """Detach the tensors in the tensordict in-place.

        Returns:
            self.

        """
        raise NotImplementedError(f"{self.__class__.__name__}")

    def detach(self) -> TensorDictBase:
        """Detach the tensors in the tensordict.

        Returns:
            a new tensordict with no tensor requiring gradient.

        """
        return TensorDict(
            {key: item.detach() for key, item in self.items()},
            batch_size=self.batch_size,
            device=self.device,
        )

    def to_tensordict(self):
        """Returns a regular TensorDict instance from the TensorDictBase.

        Returns:
            a new TensorDict object containing the same values.

        """
        return TensorDict(
            {
                key: value.clone()
                if not isinstance(value, TensorDictBase)
                else value.to_tensordict()
                for key, value in self.items()
            },
            device=self.device,
            batch_size=self.batch_size,
        )

    def zero_(self) -> TensorDictBase:
        """Zeros all tensors in the tensordict in-place."""
        for key in self.keys():
            self.fill_(key, 0)
        return self

    def unbind(self, dim: int) -> Tuple[TensorDictBase, ...]:
        """Returns a tuple of indexed tensordicts unbound along the indicated dimension.

        Resulting tensordicts will share the storage of the initial tensordict.

        """
        idx = [
            (tuple(slice(None) for _ in range(dim)) + (i,))
            for i in range(self.shape[dim])
        ]
        return tuple(self[_idx] for _idx in idx)

    def chunk(self, chunks: int, dim: int = 0) -> Tuple[TensorDictBase, ...]:
        """Splits a tendordict into the specified number of chunks, if possible.

        Each chunk is a view of the input tensordict.

        Args:
            chunks (int): number of chunks to return
            dim (int, optional): dimension along which to split the
                tensordict. Default is 0.

        """
        if chunks < 1:
            raise ValueError(
                f"chunks must be a strictly positive integer, got {chunks}."
            )
        indices = []
        _idx_start = 0
        if chunks > 1:
            interval = _idx_end = self.batch_size[dim] // chunks
        else:
            interval = _idx_end = self.batch_size[dim]
        for c in range(chunks):
            indices.append(slice(_idx_start, _idx_end))
            _idx_start = _idx_end
            if c < chunks - 2:
                _idx_end = _idx_end + interval
            else:
                _idx_end = self.batch_size[dim]
        if dim < 0:
            dim = len(self.batch_size) + dim
        return tuple(self[(*[slice(None) for _ in range(dim)], idx)] for idx in indices)

    def clone(self, recurse: bool = True) -> TensorDictBase:
        """Clones a TensorDictBase subclass instance onto a new TensorDict.

        Args:
            recurse (bool, optional): if True, each tensor contained in the
                TensorDict will be copied too. Default is `True`.

        """

        def _clone(value):
            if recurse:
                return value.clone()
            elif isinstance(value, TensorDictBase):
                return value.clone(recurse=recurse)
            else:
                return value

        return TensorDict(
            source={key: _clone(value) for key, value in self.items()},
            batch_size=self.batch_size,
            device=self.device,
        )

    @classmethod
    def __torch_function__(
        cls,
        func: Callable,
        types,
        args: Tuple = (),
        kwargs: Optional[dict] = None,
    ) -> Callable:
        if kwargs is None:
            kwargs = {}
        if func not in TD_HANDLED_FUNCTIONS or not all(
            issubclass(t, (Tensor, TensorDictBase)) for t in types
        ):
            return NotImplemented
        return TD_HANDLED_FUNCTIONS[func](*args, **kwargs)

    @abc.abstractmethod
    def to(
        self, dest: Union[DEVICE_TYPING, Type, torch.Size], **kwargs
    ) -> TensorDictBase:
        """Maps a TensorDictBase subclass either on a new device or to another TensorDictBase subclass (if permitted).

        Casting tensors to a new dtype is not allowed, as tensordicts are not bound to contain a single
        tensor dtype.

        Args:
            dest (device, size or TensorDictBase subclass): destination of the
                tensordict. If it is a torch.Size object, the batch_size
                will be updated provided that it is compatible with the
                stored tensors.

        Returns:
            a new tensordict. If device indicated by dest differs from
            the tensordict device, this is a no-op.

        """
        raise NotImplementedError

    def _check_new_batch_size(self, new_size: torch.Size):
        n = len(new_size)
        for key, meta_tensor in self.items_meta():
            if (meta_tensor.ndimension() <= n) or (meta_tensor.shape[:n] != new_size):
                if meta_tensor.ndimension() == n and meta_tensor.shape == new_size:
                    raise RuntimeError(
                        "TensorDict requires tensors that have at least one more "
                        f'dimension than the batch_size. The tensor "{key}" has shape '
                        f"{meta_tensor.shape} which is the same as the new size."
                    )
                raise RuntimeError(
                    f"the tensor {key} has shape {meta_tensor.shape} which "
                    f"is incompatible with the new shape {new_size}."
                )

    @abc.abstractmethod
    def _change_batch_size(self, new_size: torch.Size):
        raise NotImplementedError

    def cpu(self) -> TensorDictBase:
        """Casts a tensordict to CPU."""
        return self.to("cpu")

    def cuda(self, device: int = 0) -> TensorDictBase:
        """Casts a tensordict to a cuda device (if not already on it)."""
        return self.to(f"cuda:{device}")

    @abc.abstractmethod
    def masked_fill_(self, mask: Tensor, value: Union[float, bool]) -> TensorDictBase:
        """Fills the values corresponding to the mask with the desired value.

        Args:
            mask (boolean torch.Tensor): mask of values to be filled. Shape
                must match tensordict shape.
            value: value to used to fill the tensors.

        Returns:
            self

        Examples:
            >>> td = TensorDict(source={'a': torch.zeros(3, 4)},
            ...     batch_size=[3])
            >>> mask = torch.tensor([True, False, False])
            >>> _ = td.masked_fill_(mask, 1.0)
            >>> td.get("a")
            tensor([[1., 1., 1., 1.],
                    [0., 0., 0., 0.],
                    [0., 0., 0., 0.]])
        """
        raise NotImplementedError

    @abc.abstractmethod
    def masked_fill(self, mask: Tensor, value: Union[float, bool]) -> TensorDictBase:
        """Out-of-place version of masked_fill.

        Args:
            mask (boolean torch.Tensor): mask of values to be filled. Shape
                must match tensordict shape.
            value: value to used to fill the tensors.

        Returns:
            self

        Examples:
            >>> td = TensorDict(source={'a': torch.zeros(3, 4)},
            ...     batch_size=[3])
            >>> mask = torch.tensor([True, False, False])
            >>> td1 = td.masked_fill(mask, 1.0)
            >>> td1.get("a")
            tensor([[1., 1., 1., 1.],
                    [0., 0., 0., 0.],
                    [0., 0., 0., 0.]])
        """
        raise NotImplementedError

    def masked_select(self, mask: Tensor) -> TensorDictBase:
        """Masks all tensors of the TensorDict and return a new TensorDict instance with similar keys pointing to masked values.

        Args:
            mask (torch.Tensor): boolean mask to be used for the tensors.
                Shape must match the TensorDict batch_size.

        Examples:
            >>> td = TensorDict(source={'a': torch.zeros(3, 4)},
            ...    batch_size=[3])
            >>> mask = torch.tensor([True, False, False])
            >>> td_mask = td.masked_select(mask)
            >>> td_mask.get("a")
            tensor([[0., 0., 0., 0.]])

        """
        d = dict()
        for key, value in self.items():
            while mask.ndimension() > self.batch_dims:
                mask_expand = mask.squeeze(-1)
            else:
                mask_expand = mask
            value_select = value[mask_expand]
            d[key] = value_select
        dim = int(mask.sum().item())
        return TensorDict(device=self.device, source=d, batch_size=torch.Size([dim]))

    @abc.abstractmethod
    def is_contiguous(self) -> bool:
        """Returns a boolean indicating if all the tensors are contiguous."""
        raise NotImplementedError

    @abc.abstractmethod
    def contiguous(self) -> TensorDictBase:
        """Returns a new tensordict of the same type with contiguous values (or self if values are already contiguous)."""
        raise NotImplementedError

    def to_dict(self) -> Dict[str, Any]:
        """Returns a dictionary with key-value pairs matching those of the tensordict."""
        return {
            key: value.to_dict() if isinstance(value, TensorDictBase) else value
            for key, value in self.items()
        }

    def unsqueeze(self, dim: int) -> TensorDictBase:
        """Unsqueeze all tensors for a dimension comprised in between `-td.batch_dims` and `td.batch_dims` and returns them in a new tensordict.

        Args:
            dim (int): dimension along which to unsqueeze

        """
        if dim < 0:
            dim = self.batch_dims + dim + 1

        if (dim > self.batch_dims) or (dim < 0):
            raise RuntimeError(
                f"unsqueezing is allowed for dims comprised between "
                f"`-td.batch_dims` and `td.batch_dims` only. Got "
                f"dim={dim} with a batch size of {self.batch_size}."
            )
        return _UnsqueezedTensorDict(
            source=self,
            custom_op="unsqueeze",
            inv_op="squeeze",
            custom_op_kwargs={"dim": dim},
            inv_op_kwargs={"dim": dim},
        )

    def squeeze(self, dim: Optional[int] = None) -> TensorDictBase:
        """Squeezes all tensors for a dimension comprised in between `-td.batch_dims+1` and `td.batch_dims-1` and returns them in a new tensordict.

        Args:
            dim (Optional[int]): dimension along which to squeeze. If dim is None, all singleton dimensions will be squeezed. dim is None by default.

        """
        if dim is None:
            size = self.size()
            if len(self.size()) == 1 or size.count(1) == 0:
                return self
            first_singleton_dim = size.index(1)

            squeezed_dict = _SqueezedTensorDict(
                source=self,
                custom_op="squeeze",
                inv_op="unsqueeze",
                custom_op_kwargs={"dim": first_singleton_dim},
                inv_op_kwargs={"dim": first_singleton_dim},
            )
            return squeezed_dict.squeeze(dim=None)

        if dim < 0:
            dim = self.batch_dims + dim

        if self.batch_dims and (dim >= self.batch_dims or dim < 0):
            raise RuntimeError(
                f"squeezing is allowed for dims comprised between 0 and "
                f"td.batch_dims only. Got dim={dim} and batch_size"
                f"={self.batch_size}."
            )

        if dim >= self.batch_dims or self.batch_size[dim] != 1:
            return self
        return _SqueezedTensorDict(
            source=self,
            custom_op="squeeze",
            inv_op="unsqueeze",
            custom_op_kwargs={"dim": dim},
            inv_op_kwargs={"dim": dim},
        )

    def reshape(
        self,
        *shape: int,
        size: Optional[Union[List, Tuple, torch.Size]] = None,
    ) -> TensorDictBase:
        """Returns a contiguous, reshaped tensor of the desired shape.

        Args:
            *shape (int): new shape of the resulting tensordict.
            size: iterable

        Returns:
            A TensorDict with reshaped keys

        """
        if len(shape) == 0 and size is not None:
            return self.view(*size)
        elif len(shape) == 1 and isinstance(shape[0], (list, tuple, torch.Size)):
            return self.view(*shape[0])
        elif not isinstance(shape, torch.Size):
            shape = torch.Size(shape)

        d = {}
        for key, item in self.items():
            d[key] = item.reshape(*shape, *item.shape[self.ndimension() :])
        if len(d):
            batch_size = d[key].shape[: len(shape)]
        else:
            if any(not isinstance(i, int) or i < 0 for i in shape):
                raise RuntimeError(
                    "Implicit reshaping is not permitted with empty " "tensordicts"
                )
            batch_size = shape
        return TensorDict(d, batch_size, device=self.device)

    def view(
        self,
        *shape: int,
        size: Optional[Union[List, Tuple, torch.Size]] = None,
    ) -> TensorDictBase:
        """Returns a tensordict with views of the tensors according to a new shape, compatible with the tensordict batch_size.

        Args:
            *shape (int): new shape of the resulting tensordict.
            size: iterable

        Returns:
            a new tensordict with the desired batch_size.

        Examples:
            >>> td = TensorDict(source={'a': torch.zeros(3,4,5),
            ...    'b': torch.zeros(3,4,10,1)}, batch_size=torch.Size([3, 4]))
            >>> td_view = td.view(12)
            >>> print(td_view.get("a").shape)  # torch.Size([12, 5])
            >>> print(td_view.get("b").shape)  # torch.Size([12, 10, 1])
            >>> td_view = td.view(-1, 4, 3)
            >>> print(td_view.get("a").shape)  # torch.Size([1, 4, 3, 5])
            >>> print(td_view.get("b").shape)  # torch.Size([1, 4, 3, 10, 1])

        """
        if len(shape) == 0 and size is not None:
            return self.view(*size)
        elif len(shape) == 1 and isinstance(shape[0], (list, tuple, torch.Size)):
            return self.view(*shape[0])
        elif not isinstance(shape, torch.Size):
            shape = infer_size_impl(shape, self.numel())
            shape = torch.Size(shape)
        if shape == self.shape:
            return self
        return _ViewedTensorDict(
            source=self,
            custom_op="view",
            inv_op="view",
            custom_op_kwargs={"size": shape},
            inv_op_kwargs={"size": self.batch_size},
        )

    def permute(
        self,
        *dims_list: int,
        dims=None,
    ) -> TensorDictBase:
        """Returns a view of a tensordict with the batch dimensions permuted according to dims.

        Args:
            *dims_list (int): the new ordering of the batch dims of the tensordict. Alternatively,
                a single iterable of integers can be provided.
            dims (list of int): alternative way of calling permute(...).

        Returns:
            a new tensordict with the batch dimensions in the desired order.

        Examples:
            >>> tensordict = TensorDict({"a": torch.randn(3, 4, 5)}, [3, 4])
            >>> print(tensordict.permute([1, 0]))
            PermutedTensorDict(
                source=TensorDict(
                    fields={
                        a: Tensor(torch.Size([3, 4, 5]), dtype=torch.float32)},
                    batch_size=torch.Size([3, 4]),
                    device=cpu,
                    is_shared=False),
                op=permute(dims=[1, 0]))
            >>> print(tensordict.permute(1, 0))
            PermutedTensorDict(
                source=TensorDict(
                    fields={
                        a: Tensor(torch.Size([3, 4, 5]), dtype=torch.float32)},
                    batch_size=torch.Size([3, 4]),
                    device=cpu,
                    is_shared=False),
                op=permute(dims=[1, 0]))
            >>> print(tensordict.permute(dims=[1, 0]))
            PermutedTensorDict(
                source=TensorDict(
                    fields={
                        a: Tensor(torch.Size([3, 4, 5]), dtype=torch.float32)},
                    batch_size=torch.Size([3, 4]),
                    device=cpu,
                    is_shared=False),
                op=permute(dims=[1, 0]))
        """
        if len(dims_list) == 0:
            dims_list = dims
        elif len(dims_list) == 1 and not isinstance(dims_list[0], int):
            dims_list = dims_list[0]
        if len(dims_list) != len(self.shape):
            raise RuntimeError(
                f"number of dims don't match in permute (got {len(dims_list)}, expected {len(self.shape)}"
            )

        if not len(dims_list) and not self.batch_dims:
            return self
        if np.array_equal(dims_list, range(self.batch_dims)):
            return self
        min_dim, max_dim = -self.batch_dims, self.batch_dims - 1
        seen = [False for dim in range(max_dim + 1)]
        for idx in dims_list:
            if idx < min_dim or idx > max_dim:
                raise IndexError(
                    f"dimension out of range (expected to be in range of [{min_dim}, {max_dim}], but got {idx})"
                )
            if seen[idx]:
                raise RuntimeError("repeated dim in permute")
            seen[idx] = True

        return _PermutedTensorDict(
            source=self,
            custom_op="permute",
            inv_op="permute",
            custom_op_kwargs={"dims": dims_list},
            inv_op_kwargs={"dims": dims_list},
        )

    def __repr__(self) -> str:
        fields = _td_fields(self)
        field_str = indent(f"fields={{{fields}}}", 4 * " ")
        batch_size_str = indent(f"batch_size={self.batch_size}", 4 * " ")
        device_str = indent(f"device={self.device}", 4 * " ")
        is_shared_str = indent(f"is_shared={self.is_shared()}", 4 * " ")
        string = ",\n".join([field_str, batch_size_str, device_str, is_shared_str])
        return f"{type(self).__name__}(\n{string})"

    def all(self, dim: int = None) -> Union[bool, TensorDictBase]:
        """Checks if all values are True/non-null in the tensordict.

        Args:
            dim (int, optional): if None, returns a boolean indicating
                whether all tensors return `tensor.all() == True`
                If integer, all is called upon the dimension specified if
                and only if this dimension is compatible with the tensordict
                shape.

        """
        if dim is not None and (dim >= self.batch_dims or dim <= -self.batch_dims):
            raise RuntimeError(
                "dim must be greater than -tensordict.batch_dims and smaller "
                "than tensordict.batchdims"
            )
        if dim is not None:
            if dim < 0:
                dim = self.batch_dims + dim
            return TensorDict(
                source={key: value.all(dim=dim) for key, value in self.items()},
                batch_size=[b for i, b in enumerate(self.batch_size) if i != dim],
                device=self.device,
            )
        return all(value.all() for value in self.values())

    def any(self, dim: int = None) -> Union[bool, TensorDictBase]:
        """Checks if any value is True/non-null in the tensordict.

        Args:
            dim (int, optional): if None, returns a boolean indicating
                whether all tensors return `tensor.any() == True`.
                If integer, all is called upon the dimension specified if
                and only if this dimension is compatible with
                the tensordict shape.

        """
        if dim is not None and (dim >= self.batch_dims or dim <= -self.batch_dims):
            raise RuntimeError(
                "dim must be greater than -tensordict.batch_dims and smaller "
                "than tensordict.batchdims"
            )
        if dim is not None:
            if dim < 0:
                dim = self.batch_dims + dim
            return TensorDict(
                source={key: value.any(dim=dim) for key, value in self.items()},
                batch_size=[b for i, b in enumerate(self.batch_size) if i != dim],
                device=self.device,
            )
        return any([value.any() for key, value in self.items()])

    def get_sub_tensordict(self, idx: INDEX_TYPING) -> TensorDictBase:
        """Returns a SubTensorDict with the desired index."""
        return SubTensorDict(source=self, idx=idx)

    def __iter__(self) -> Generator:
        if not self.batch_dims:
            raise StopIteration
        length = self.batch_size[0]
        for i in range(length):
            yield self[i]

    def flatten_keys(
        self, separator: str = ".", inplace: bool = False
    ) -> TensorDictBase:
        to_flatten = []
        for key, meta_value in self.items_meta():
            if meta_value.is_tensordict():
                to_flatten.append(key)

        if inplace:
            for key in to_flatten:
                inner_tensordict = self.get(key).flatten_keys(
                    separator=separator, inplace=inplace
                )
                for inner_key, inner_item in inner_tensordict.items():
                    self.set(separator.join([key, inner_key]), inner_item)
            for key in to_flatten:
                del self[key]
            return self
        else:
            tensordict_out = TensorDict(
                {}, batch_size=self.batch_size, device=self.device
            )
            for key, value in self.items():
                if key in to_flatten:
                    inner_tensordict = self.get(key).flatten_keys(
                        separator=separator, inplace=inplace
                    )
                    for inner_key, inner_item in inner_tensordict.items():
                        tensordict_out.set(separator.join([key, inner_key]), inner_item)
                else:
                    tensordict_out.set(key, value)
            return tensordict_out

    def unflatten_keys(
        self, separator: str = ".", inplace: bool = False
    ) -> TensorDictBase:
        to_unflatten = defaultdict(list)
        for key in self.keys():
            if separator in key[1:-1]:
                split_key = key.split(separator)
                to_unflatten[split_key[0]].append((key, separator.join(split_key[1:])))

        if not inplace:
            out = TensorDict(
                {
                    key: value
                    for key, value in self.items()
                    if separator not in key[1:-1]
                },
                batch_size=self.batch_size,
                device=self.device,
            )
        else:
            out = self

        for key, list_of_keys in to_unflatten.items():
            tensordict = TensorDict({}, batch_size=self.batch_size, device=self.device)
            if key in self.keys():
                tensordict.update(self[key])
            for (old_key, new_key) in list_of_keys:
                value = self[old_key]
                tensordict[new_key] = value
                if inplace:
                    del self[old_key]
            out.set(key, tensordict.unflatten_keys(separator=separator))
        return out

    def __len__(self) -> int:
        """Returns the length of first dimension, if there is, otherwise 0."""
        return self.shape[0] if self.batch_dims else 0

    def __contains__(self, key):
        # by default a Mapping will implement __contains__ by calling __getitem__ and
        # returning False if a KeyError is raised, True otherwise. TensorDict has a
        # complex __getitem__ method since we support more than just retrieval of values
        # by key, and so this can be quite inefficient, particularly if values are
        # evaluated lazily on access. Hence we don't support use of __contains__ and
        # direct the user to use TensorDict.keys() instead
        raise NotImplementedError(
            "TensorDict does not support membership checks with the `in` keyword. If "
            "you want to check if a particular key is in your TensorDict, please use "
            "`key in tensordict.keys()` instead."
        )

    def __getitem__(self, idx: INDEX_TYPING) -> TensorDictBase:
        """Indexes all tensors according to the provided index.

        Returns a new tensordict where the values share the storage of the original tensors (even
        when the index is a torch.Tensor). Any in-place modification to the
        resulting tensordict will impact the parent tensordict too.

        Examples:
            >>> td = TensorDict(source={'a': torch.zeros(3,4,5)},
            ...     batch_size=torch.Size([3, 4]))
            >>> subtd = td[torch.zeros(1, dtype=torch.long)]
            >>> assert subtd.shape == torch.Size([1,4])
            >>> subtd.set("a", torch.ones(1,4,5))
            >>> print(td.get("a"))  # first row is full of 1
            >>> # Warning: this will not work as expected
            >>> subtd.get("a")[:] = 2.0
            >>> print(td.get("a"))  # values have not changed

        """
        if isinstance(idx, list):
            idx = torch.tensor(idx, device=self.device)
        if isinstance(idx, tuple) and any(
            isinstance(sub_index, list) for sub_index in idx
        ):
            idx = tuple(
                torch.tensor(sub_index, device=self.device)
                if isinstance(sub_index, list)
                else sub_index
                for sub_index in idx
            )
        if isinstance(idx, str) or (
            isinstance(idx, tuple) and all(isinstance(sub_idx, str) for sub_idx in idx)
        ):
            return self.get(idx)
        if isinstance(idx, tuple) and sum(
            isinstance(_idx, str) for _idx in idx
        ) not in [len(idx), 0]:
            raise IndexError(_STR_MIXED_INDEX_ERROR)
        elif isinstance(idx, Number):
            idx = (idx,)

        if not self.batch_size:
            raise RuntimeError(
                "indexing a tensordict with td.batch_dims==0 is not permitted"
            )

        if isinstance(idx, np.ndarray):
            idx = torch.tensor(idx, device=self.device)
        if idx is Ellipsis or (isinstance(idx, tuple) and Ellipsis in idx):
            idx = convert_ellipsis_to_idx(idx, self.batch_size)

        # if return_simple_view and not self.is_memmap():
        return TensorDict(
            source={key: item[idx] for key, item in self.items()},
            _meta_source={
                key: item[idx]
                for key, item in self.items_meta(make_unset=False)
                if not item.is_tensordict()
            },
            batch_size=_getitem_batch_size(self.batch_size, idx),
            device=self.device,
        )

    def __setitem__(
        self, index: INDEX_TYPING, value: Union[TensorDictBase, dict]
    ) -> None:
        if index is Ellipsis or (isinstance(index, tuple) and Ellipsis in index):
            index = convert_ellipsis_to_idx(index, self.batch_size)
        if isinstance(index, list):
            index = torch.tensor(index, device=self.device)
        if isinstance(index, tuple) and any(
            isinstance(sub_index, list) for sub_index in index
        ):
            index = tuple(
                torch.tensor(sub_index, device=self.device)
                if isinstance(sub_index, list)
                else sub_index
                for sub_index in index
            )
        if isinstance(index, tuple) and sum(
            isinstance(_index, str) for _index in index
        ) not in [len(index), 0]:
            raise IndexError(_STR_MIXED_INDEX_ERROR)
        if isinstance(index, str):
            self.set(index, value, inplace=self._inplace_set)
        elif isinstance(index, tuple) and isinstance(index[0], str):
            # TODO: would be nicer to have set handle the nested set, but the logic to
            # preserve the error handling below is complex and requires some thought
            try:
                if len(index) == 1:
                    return self.set(
                        index[0], value, inplace=isinstance(self, SubTensorDict)
                    )
                self.set(index, value, inplace=isinstance(self, SubTensorDict))
            except AttributeError as err:
                if "for populating tensordict with new key-value pair" in str(err):
                    raise RuntimeError(
                        "Trying to replace an existing nested tensordict with "
                        "another one with non-matching keys. This leads to "
                        "unspecified behaviours and is prohibited."
                    )
                raise err
        else:
            indexed_bs = _getitem_batch_size(self.batch_size, index)
            if isinstance(value, dict):
                value = TensorDict(value, batch_size=indexed_bs, device=self.device)
            if value.batch_size != indexed_bs:
                raise RuntimeError(
                    f"indexed destination TensorDict batch size is {indexed_bs} "
                    f"(batch_size = {self.batch_size}, index={index}), "
                    f"which differs from the source batch size {value.batch_size}"
                )
            keys = set(self.keys())
            if not all(key in keys for key in value.keys()):
                subtd = self.get_sub_tensordict(index)
            for key, item in value.items():
                if key in keys:
                    self.set_at_(key, item, index)
                else:
                    subtd.set(key, item)

    def __delitem__(self, index: INDEX_TYPING) -> TensorDictBase:
        # if isinstance(index, str):
        return self.del_(index)
        # raise IndexError(f"Index has to a string but received {index}.")

    @abc.abstractmethod
    def rename_key(
        self, old_key: str, new_key: str, safe: bool = False
    ) -> TensorDictBase:
        """Renames a key with a new string.

        Args:
            old_key (str): key to be renamed
            new_key (str): new name
            safe (bool, optional): if True, an error is thrown when the new
                key is already present in the TensorDict.

        Returns:
            self

        """
        raise NotImplementedError

    def fill_(self, key: str, value: Union[float, bool]) -> TensorDictBase:
        """Fills a tensor pointed by the key with the a given value.

        Args:
            key (str): key to be remaned
            value (Number, bool): value to use for the filling

        Returns:
            self

        """
        meta_tensor = self._get_meta(key)
        shape = meta_tensor.shape
        device = meta_tensor.device
        dtype = meta_tensor.dtype
        if meta_tensor.is_tensordict():
            tensordict = self.get(key)
            tensordict.apply_(lambda x: x.fill_(value))
            self.set_(key, tensordict)
        else:
            tensor = torch.full(shape, value, device=device, dtype=dtype)
            self.set_(key, tensor)
        return self

    def empty(self) -> TensorDictBase:
        """Returns a new, empty tensordict with the same device and batch size."""
        return self.select()

    def is_empty(self):
        for _ in self.items_meta():
            return False
        return True

    @property
    def is_locked(self):
        if not hasattr(self, "_is_locked"):
            self._is_locked = False
        return self._is_locked

    @is_locked.setter
    def is_locked(self, value: bool):
        self._is_locked = value

    def set_default(
        self, key: NESTED_KEY, item: COMPATIBLE_TYPES, inplace: bool = False, **kwargs
    ) -> COMPATIBLE_TYPES:
        """Returns the value of the key if the key is in the tensordict. If not, insert key with a value of item and returns item.

        Args:
            key (str): name of the item
            item (torch.Tensor): value to be stored in the tensordict
            inplace (bool, optional): if True and if a key matches an existing
                key in the tensordict, then the update will occur in-place
                for that key-value pair. Default is :obj:`False`.

        Returns:
            the value of the key or item if the key is not in the tensordict

        """
        if key in self.keys(include_nested=isinstance(key, tuple)):
            return self.get(key)
        else:
            self.set(key, item, inplace=inplace, **kwargs)
            return item

    def lock(self):
        self.is_locked = True

    def unlock(self):
        self.is_locked = False


class TensorDict(TensorDictBase):
    """A batched dictionary of tensors.

    TensorDict is a tensor container where all tensors are stored in a
    key-value pair fashion and where each element shares at least the
    following features:
    - memory location (shared, memory-mapped array, ...);
    - batch size (i.e. n^th first dimensions).

    Additionally, if the tensordict has a specified device, then each element
    must share that device.

    TensorDict instances support many regular tensor operations as long as
    they are dtype-independent (as a TensorDict instance can contain tensors
    of many different dtypes). Those operations include (but are not limited
    to):

    - operations on shape: when a shape operation is called (indexing,
      reshape, view, expand, transpose, permute,
      unsqueeze, squeeze, masking etc), the operations is done as if it
      was done on a tensor of the same shape as the batch size then
      expended to the right, e.g.:

        >>> td = TensorDict({'a': torch.zeros(3,4,5)}, batch_size=[3, 4])
        >>> # returns a TensorDict of batch size [3, 4, 1]
        >>> td_unsqueeze = td.unsqueeze(-1)
        >>> # returns a TensorDict of batch size [12]
        >>> td_view = td.view(-1)
        >>> # returns a tensor of batch size [12, 4]
        >>> a_view = td.view(-1).get("a")

    - casting operations: a TensorDict can be cast on a different device
      or another TensorDict type using

        >>> td_cpu = td.to("cpu")
        >>> td_savec = td.to(SavedTensorDict)  # TensorDict saved on disk
        >>> dictionary = td.to_dict()

      A call of the `.to()` method with a dtype will return an error.

    - Cloning, contiguous

    - Reading: `td.get(key)`, `td.get_at(key, index)`

    - Content modification: :obj:`td.set(key, value)`, :obj:`td.set_(key, value)`,
      :obj:`td.update(td_or_dict)`, :obj:`td.update_(td_or_dict)`, :obj:`td.fill_(key,
      value)`, :obj:`td.rename_key(old_name, new_name)`, etc.

    - Operations on multiple tensordicts: `torch.cat(tensordict_list, dim)`,
      `torch.stack(tensordict_list, dim)`, `td1 == td2` etc.

    Args:
        source (TensorDict or dictionary): a data source. If empty, the
            tensordict can be populated subsequently.
        batch_size (iterable of int, optional): a batch size for the
            tensordict. The batch size is immutable and can only be modified
            by calling operations that create a new TensorDict. Unless the
            source is another TensorDict, the batch_size argument must be
            provided as it won't be inferred from the data.
        device (torch.device or compatible type, optional): a device for the
            TensorDict.

    Examples:
        >>> import torch
        >>> from tensordict import TensorDict
        >>> source = {'random': torch.randn(3, 4),
        ...     'zeros': torch.zeros(3, 4, 5)}
        >>> batch_size = [3]
        >>> td = TensorDict(source, batch_size)
        >>> print(td.shape)  # equivalent to td.batch_size
        torch.Size([3])
        >>> td_unqueeze = td.unsqueeze(-1)
        >>> print(td_unqueeze.get("zeros").shape)
        torch.Size([3, 1, 4, 5])
        >>> print(td_unqueeze[0].shape)
        torch.Size([1])
        >>> print(td_unqueeze.view(-1).shape)
        torch.Size([3])
        >>> print((td.clone()==td).all())
        True

    """

    @classmethod
    def __new__(cls, *args, **kwargs):
        cls._safe = True
        cls._lazy = False
        cls._is_shared = None
        cls._is_memmap = None
        return TensorDictBase.__new__(cls)

    def __init__(
        self,
        source: Union[TensorDictBase, dict],
        batch_size: Optional[Union[Sequence[int], torch.Size, int]] = None,
        device: Optional[DEVICE_TYPING] = None,
        _meta_source: Optional[dict] = None,
        _run_checks: bool = True,
        _is_shared: Optional[bool] = None,
        _is_memmap: Optional[bool] = None,
    ) -> object:
        super().__init__()

        self._tensordict: Dict = dict()

        self._is_shared = _is_shared
        self._is_memmap = _is_memmap

        if not isinstance(source, (TensorDictBase, dict)):
            raise ValueError(
                "A TensorDict source is expected to be a TensorDictBase "
                f"sub-type or a dictionary, found type(source)={type(source)}."
            )
        self._batch_size = self._parse_batch_size(source, batch_size)

        if device is not None:
            device = torch.device(device)

        self._device = device

        if source is not None:
            for key, value in source.items():
                if isinstance(value, dict):
                    value = TensorDict(
                        value,
                        batch_size=self._batch_size,
                        device=self._device,
                        _run_checks=_run_checks,
                        _is_shared=_is_shared,
                        _is_memmap=_is_memmap,
                    )
                if device is not None:
                    value = value.to(device)
                _meta_val = (
                    None
                    if _meta_source is None or key not in _meta_source
                    else _meta_source[key]
                )
                if (
                    isinstance(value, TensorDictBase)
                    and value.batch_size[: self.batch_dims] != self.batch_size
                ):
                    value.batch_size = self.batch_size
                self.set(key, value, _meta_val=_meta_val, _run_checks=False)

        if _run_checks:
            self._check_batch_size()
            self._check_device()

    @staticmethod
    def _parse_batch_size(
        source: Union[TensorDictBase, dict],
        batch_size: Optional[Union[Sequence[int], torch.Size, int]] = None,
    ):
        if isinstance(batch_size, (Number, Sequence)):
            if not isinstance(batch_size, torch.Size):
                if isinstance(batch_size, int):
                    return torch.Size([batch_size])
                return torch.Size(batch_size)
            return batch_size
        elif isinstance(source, TensorDictBase):
            return source.batch_size
        raise ValueError(
            "batch size was not specified when creating the TensorDict "
            "instance and it could not be retrieved from source."
        )

    def _make_meta(self, key: str) -> MetaTensor:
        proc_value = self._tensordict[key]
        is_memmap = (
            self._is_memmap
            if self._is_memmap is not None
            else isinstance(proc_value, MemmapTensor)
        )
        is_shared = (
            self._is_shared
            if self._is_shared is not None
            else proc_value.is_shared()
            if isinstance(proc_value, (TensorDictBase, MemmapTensor))
            or not is_batchedtensor(proc_value)
            else False
        )

        return MetaTensor(
            proc_value,
            device=proc_value.device,
            _is_memmap=is_memmap,
            _is_shared=is_shared,
            _is_tensordict=isinstance(proc_value, TensorDictBase),
        )

    @property
    def batch_dims(self) -> int:
        return len(self.batch_size)

    @batch_dims.setter
    def batch_dims(self, value: COMPATIBLE_TYPES) -> None:
        raise RuntimeError(
            f"Setting batch dims on {self.__class__.__name__} instances is "
            f"not allowed."
        )

    @property
    def device(self) -> Union[None, torch.device]:
        """Device of the tensordict.

        Returns `None` if device hasn't been provided in the constructor or set via `tensordict.to(device)`.

        """
        return self._device

    @device.setter
    def device(self, value: DEVICE_TYPING) -> None:
        raise RuntimeError(
            "device cannot be set using tensordict.device = device, "
            "because device cannot be updated in-place. To update device, use "
            "tensordict.to(new_device), which will return a new tensordict "
            "on the new device."
        )

    @property
    def batch_size(self) -> torch.Size:
        return self._batch_size

    @batch_size.setter
    def batch_size(self, new_size: torch.Size):
        return self._batch_size_setter(new_size)

    def _change_batch_size(self, new_size: torch.Size):
        if not hasattr(self, "_orig_batch_size"):
            self._orig_batch_size = self.batch_size
        elif self._orig_batch_size == new_size:
            del self._orig_batch_size
        self._batch_size = new_size

    # Checks
    def _check_is_shared(self) -> bool:
        share_list = [value.is_shared() for key, value in self.items_meta()]
        if any(share_list) and not all(share_list):
            shared_str = ", ".join(
                [f"{key}: {value.is_shared()}" for key, value in self.items_meta()]
            )
            raise RuntimeError(
                f"tensors must be either all shared or not, but mixed "
                f"features is not allowed. "
                f"Found: {shared_str}"
            )
        return all(share_list) and len(share_list) > 0

    def _check_is_memmap(self) -> bool:
        memmap_list = [value.is_memmap() for key, value in self.items_meta()]
        if any(memmap_list) and not all(memmap_list):
            memmap_str = ", ".join(
                [f"{key}: {value.is_memmap()}" for key, value in self.items_meta()]
            )
            raise RuntimeError(
                f"tensors must be either all MemmapTensor or not, but mixed "
                f"features is not allowed. "
                f"Found: {memmap_str}"
            )
        return all(memmap_list) and len(memmap_list) > 0

    def _check_device(self) -> None:
        devices = set(value.device for value in self.values_meta())
        if self.device is not None and len(devices) >= 1 and devices != {self.device}:
            raise RuntimeError(
                f"TensorDict.device is {self._device}, but elements have "
                f"device values {devices}. If TensorDict.device is set then "
                "all elements must share that device."
            )

    def pin_memory(self) -> TensorDictBase:
        if self.device == torch.device("cpu"):
            for key, value in self.items():
                if isinstance(value, TensorDictBase) or (
                    value.dtype in (torch.half, torch.float, torch.double)
                ):
                    self.set(key, value.pin_memory(), inplace=False)
        return self

    def expand(self, *shape) -> TensorDictBase:
        """Expands every tensor with `(*shape, *tensor.shape)` and returns the same tensordict with new tensors with expanded shapes.

        Supports iterables to specify the shape.

        """
        d = dict()
        tensordict_dims = self.batch_dims

        if len(shape) == 1 and isinstance(shape[0], Sequence):
            shape = tuple(shape[0])

        # new shape dim check
        if len(shape) < len(self.shape):
            raise RuntimeError(
                "the number of sizes provided ({shape_dim}) must be greater or equal to the number of "
                "dimensions in the TensorDict ({tensordict_dim})".format(
                    shape_dim=len(shape), tensordict_dim=tensordict_dims
                )
            )

        # new shape compatability check
        for old_dim, new_dim in zip(self.batch_size, shape[-tensordict_dims:]):
            if old_dim != 1 and new_dim != old_dim:
                raise RuntimeError(
                    "Incompatible expanded shape: The expanded shape length at non-singleton dimension should be same "
                    "as the original length. target_shape = {new_shape}, existing_shape = {old_shape}".format(
                        new_shape=shape, old_shape=self.batch_size
                    )
                )

        for key, value in self.items():
            if isinstance(value, TensorDictBase):
                d[key] = value.expand(*shape)
            else:
                tensor_dims = len(value.shape)
                last_n_dims = tensor_dims - tensordict_dims
                d[key] = value.expand(*shape, *value.shape[-last_n_dims:])
        return TensorDict(
            source=d,
            batch_size=[*shape],
            device=self.device,
        )

    def set(
        self,
        key: NESTED_KEY,
        value: Union[dict, COMPATIBLE_TYPES],
        inplace: bool = False,
        _run_checks: bool = True,
        _meta_val: Optional[MetaTensor] = None,
    ) -> TensorDictBase:
        """Sets a value in the TensorDict.

        If inplace=True (default is False), and if the key already exists, set will call set_ (in place setting).

        """
        if self.is_locked:
            if not inplace or key not in self.keys():
                raise RuntimeError("Cannot modify locked TensorDict")

        _nested_key_type_check(key)
        keys = set(self.keys(include_nested=True))

        if self._is_shared is None:
            try:
                self._is_shared = value.is_shared()
            except NotImplementedError:
                # when running functorch, a NotImplementedError may be raised
                pass
            except AttributeError:
                # when setting a value of type dict
                pass
        if self._is_memmap is None:
            self._is_memmap = isinstance(value, MemmapTensor)

        key = key if not isinstance(key, tuple) or len(key) > 1 else key[0]
        present = key in keys
        if present and value is self.get(key):
            return self

        if present and inplace:
            return self.set_(key, value)

        proc_value = self._process_input(
            value,
            check_tensor_shape=_run_checks,
            check_shared=False,
            check_device=_run_checks,
        )  # check_tensor_shape=_run_checks

        if isinstance(key, tuple) and len(key) == 1:
            key = key[0]

        if isinstance(key, str):
            self._tensordict[key] = proc_value
            if _meta_val:
                self._dict_meta[key] = _meta_val
            elif present and key in self._dict_meta:
                del self._dict_meta[key]
        else:
            # since we call _nested_key_type_check above, we may assume that the key is
            # a tuple of strings
            td, subkey = _get_leaf_tensordict(self, key, _default_hook)
            td.set(subkey, proc_value)

            if _meta_val:
                td._dict_meta[subkey] = _meta_val
            elif present and subkey in td._dict_meta:
                del td._dict_meta[subkey]

        return self

    def del_(self, key: str) -> TensorDictBase:
        if isinstance(key, tuple):
            td, subkey = _get_leaf_tensordict(self, key)
            del td[subkey]
            return self

        del self._tensordict[key]
        if key in self._dict_meta:
            del self._dict_meta[key]
        return self

    def rename_key(
        self, old_key: str, new_key: str, safe: bool = False
    ) -> TensorDictBase:
        if not isinstance(old_key, str):
            raise TypeError(
                f"Expected old_name to be a string but found {type(old_key)}"
            )
        if not isinstance(new_key, str):
            raise TypeError(
                f"Expected new_name to be a string but found {type(new_key)}"
            )

        if safe and (new_key in self.keys()):
            raise KeyError(f"key {new_key} already present in TensorDict.")
        self.set(
            new_key,
            self.get(old_key),
            _meta_val=self._get_meta(old_key) if old_key in self._dict_meta else None,
            _run_checks=False,
        )
        self.del_(old_key)
        return self

    def set_(
        self, key: str, value: Union[dict, COMPATIBLE_TYPES], no_check: bool = False
    ) -> TensorDictBase:
        if not no_check:
            _nested_key_type_check(key)

        if no_check or key in self.keys(include_nested=True):
            if not no_check:
                proc_value = self._process_input(
                    value, check_device=False, check_shared=False
                )
                # copy_ will broadcast one tensor onto another's shape, which we don't want
                target_shape = self._get_meta(key).shape
                if proc_value.shape != target_shape:
                    raise RuntimeError(
                        f'calling set_("{key}", tensor) with tensors of '
                        f"different shape: got tensor.shape={proc_value.shape} "
                        f'and get("{key}").shape={target_shape}'
                    )
            else:
                proc_value = value
            if proc_value is not self.get(key):
                self.get(key).copy_(proc_value)
                if isinstance(key, str) and key in self._dict_meta:
                    self._dict_meta[key].requires_grad = proc_value.requires_grad
                elif isinstance(key, tuple):
                    # If we have a nested key, we must traverse the nested tensordicts
                    # until we reach the parent of the leaf tensor, then check
                    # _dict_meta on that tensordict.
                    td, subkey = _get_leaf_tensordict(self, key)

                    if subkey in td._dict_meta:
                        td._dict_meta[subkey].requires_grad = proc_value.requires_grad

        else:
            raise AttributeError(
                f'key "{key}" not found in tensordict, '
                f'call td.set("{key}", value) for populating tensordict with '
                f"new key-value pair"
            )
        return self

    def _stack_onto_(
        self, key: str, list_item: List[COMPATIBLE_TYPES], dim: int
    ) -> TensorDict:
        torch.stack(list_item, dim=dim, out=self.get(key))
        return self

    def _stack_onto_at_(
        self,
        key: str,
        list_item: List[COMPATIBLE_TYPES],
        dim: int,
        idx: INDEX_TYPING,
    ) -> TensorDict:
        if isinstance(idx, tuple) and len(idx) == 1:
            idx = idx[0]
        if isinstance(idx, (int, slice)) or (
            isinstance(idx, tuple)
            and all(isinstance(_idx, (int, slice)) for _idx in idx)
        ):
            torch.stack(list_item, dim=dim, out=self._tensordict[key][idx])
        else:
            raise ValueError(
                f"Cannot stack onto an indexed tensor with index {idx} "
                f"as its storage differs."
            )
        return self

    def set_at_(
        self, key: NESTED_KEY, value: Union[dict, COMPATIBLE_TYPES], idx: INDEX_TYPING
    ) -> TensorDictBase:
        _nested_key_type_check(key)
        is_nested = isinstance(key, tuple)
        # do we need this?
        if not isinstance(value, _accepted_classes):
            value = self._process_input(
                value, check_tensor_shape=False, check_device=False
            )
<<<<<<< HEAD
        if key not in self.keys(include_nested=isinstance(key, tuple)):
=======
        if key not in self.keys(is_nested):
>>>>>>> 96d18e0f
            raise KeyError(f"did not find key {key} in {self.__class__.__name__}")
        tensor_in = self.get(key)

        if isinstance(idx, tuple) and len(idx) and isinstance(idx[0], tuple):
            warn(
                "Multiple indexing can lead to unexpected behaviours when "
                "setting items, for instance `td[idx1][idx2] = other` may "
                "not write to the desired location if idx1 is a list/tensor."
            )
            tensor_in = _sub_index(tensor_in, idx)
            tensor_in.copy_(value)
        else:
            tensor_in[idx] = value

        # change Meta in case of require_grad coming in value
        if isinstance(key, str) and key in self._dict_meta:
            self._dict_meta[key].requires_grad = tensor_in.requires_grad
        elif isinstance(key, tuple):
            # If we have a nested key, we must traverse the nested tensordicts until we
            # reach the parent of the leaf tensor, then check _dict_meta on that
            td, subkey = _get_leaf_tensordict(self, key)

            if subkey in td._dict_meta:
                td._dict_meta[subkey].requires_grad = tensor_in.requires_grad
        return self

    def get(
        self, key: str, default: Union[str, COMPATIBLE_TYPES] = "_no_default_"
    ) -> COMPATIBLE_TYPES:
        _nested_key_type_check(key)

        if key in self.keys(include_nested=True):
            if isinstance(key, tuple):
                if len(key) > 1:
                    return self.get(key[0]).get(key[1:])
                return self.get(key[0])
            return self._tensordict[key]
        else:
            return self._default_get(key, default)

    def share_memory_(self, lock=True) -> TensorDictBase:
        if self.is_memmap():
            raise RuntimeError(
                "memmap and shared memory are mutually exclusive features."
            )
        if not self._tensordict.keys():
            raise Exception(
                "share_memory_ must be called when the TensorDict is ("
                "partially) populated. Set a tensor first."
            )
        if self.device is not None and self.device.type == "cuda":
            # cuda tensors are shared by default
            self._is_shared = True
            return self
        for value in self.values():
            # no need to consider MemmapTensors here as we have checked that this is not a memmap-tensordict
            if (
                isinstance(value, torch.Tensor)
                and value.device.type == "cpu"
                or isinstance(value, TensorDictBase)
            ):
                value.share_memory_()
        for value in self.values_meta():
            value.share_memory_()
        self._is_shared = True
        self.is_locked = lock
        return self

    def detach_(self) -> TensorDictBase:
        for value in self.values():
            value.detach_()
        return self

    def memmap_(self, prefix=None, lock=True) -> TensorDictBase:
        if self.is_shared() and self.device == torch.device("cpu"):
            raise RuntimeError(
                "memmap and shared memory are mutually exclusive features."
            )
        if not self._tensordict.keys():
            raise Exception(
                "memmap_() must be called when the TensorDict is (partially) "
                "populated. Set a tensor first."
            )
        if any(val.requires_grad for val in self._dict_meta.values()):
            raise Exception(
                "memmap is not compatible with gradients, one of Tensors has requires_grad equals True"
            )
        for key, value in self.items():
            self._tensordict[key] = MemmapTensor(value, prefix=prefix)
        for value in self.values_meta():
            value.memmap_()
        self._is_memmap = True
        self.is_locked = lock
        return self

    def to(
        self, dest: Union[DEVICE_TYPING, torch.Size, Type], **kwargs
    ) -> TensorDictBase:
        if isinstance(dest, type) and issubclass(dest, TensorDictBase):
            if isinstance(self, dest):
                return self
            td = dest(
                source=self,
                **kwargs,
            )
            return td
        elif isinstance(dest, (torch.device, str, int)):
            # must be device
            dest = torch.device(dest)
            if self.device is not None and dest == self.device:
                return self

            self_copy = copy(self)
            self_copy._device = dest
            self_copy._tensordict = {
                key: value.to(dest, **kwargs) for key, value in self_copy.items()
            }
            self_copy._dict_meta = KeyDependentDefaultDict(self_copy._make_meta)
            self_copy._is_shared = None
            self_copy._is_memmap = None
            return self_copy
        elif isinstance(dest, torch.Size):
            self.batch_size = dest
            return self
        else:
            raise NotImplementedError(
                f"dest must be a string, torch.device or a TensorDict "
                f"instance, {dest} not allowed"
            )

    def masked_fill_(
        self, mask: Tensor, value: Union[float, int, bool]
    ) -> TensorDictBase:
        for item in self.values():
            mask_expand = expand_as_right(mask, item)
            item.masked_fill_(mask_expand, value)
        return self

    def masked_fill(self, mask: Tensor, value: Union[float, bool]) -> TensorDictBase:
        td_copy = self.clone()
        return td_copy.masked_fill_(mask, value)

    def is_contiguous(self) -> bool:
        return all([value.is_contiguous() for _, value in self.items()])

    def contiguous(self) -> TensorDictBase:
        if not self.is_contiguous():
            return self.clone()
        return self

    def select(
        self, *keys: NESTED_KEY, inplace: bool = False, strict: bool = True
    ) -> TensorDictBase:
        existing_keys = set(self.keys(include_nested=True))
        keys = {
            key[0] if isinstance(key, tuple) and len(key) == 1 else key for key in keys
        }
        if strict:
            if len(keys.difference(existing_keys)):
                raise KeyError(f"Keys {keys.difference(existing_keys)} were not found.")
        else:
            keys = keys.intersection(existing_keys)

        nested_keys = defaultdict(list)
        for key in keys:
            _nested_key_type_check(key)
            if isinstance(key, str):
                # ensure key is in the top level of the dict
                nested_keys[key]
            elif len(key) == 1:
                nested_keys[key[0]]
            else:
                nested_keys[key[0]].append(key[1:])

        d = {}
        d_meta = {}

        for key, subkeys in nested_keys.items():
            value = self.get(key)
            if len(subkeys) > 0 and isinstance(value, TensorDictBase):
                value = value.select(*subkeys, inplace=inplace)
                d_meta[key] = MetaTensor(value)
            elif key in self._dict_meta:
                d_meta[key] = self._dict_meta[key]

            d[key] = value

        if inplace:
            self._tensordict = d
            for key in list(self._dict_meta.keys()):
                if key not in nested_keys:
                    del self._dict_meta[key]
                elif len(nested_keys[key]) > 0:
                    # meta value needs to be updated as not all keys present in children
                    self._dict_meta[key] = d_meta[key]
            return self
        return TensorDict(
            device=self.device,
            batch_size=self.batch_size,
            source=d,
            _meta_source=d_meta,
            _run_checks=False,
            _is_memmap=self._is_memmap,
            _is_shared=self._is_shared,
        )

    def keys(self, include_nested: bool = False) -> _TensorDictKeysView:
        return _TensorDictKeysView(self, include_nested=include_nested)


class _ErrorInteceptor:
    """Context manager for catching errors and modifying message.

    Intended for use with stacking / concatenation operations applied to TensorDicts.

    """

    DEFAULT_EXC_MSG = "Expected all tensors to be on the same device"

    def __init__(
        self, key, prefix, exc_msg: str = None, exc_type: Type[Exception] = None
    ):
        self.exc_type = exc_type if exc_type is not None else RuntimeError
        self.exc_msg = exc_msg if exc_msg is not None else self.DEFAULT_EXC_MSG
        self.prefix = prefix
        self.key = key

    def _add_key_to_error_msg(self, msg: str) -> str:
        if msg.startswith(self.prefix):
            return f'{self.prefix} "{self.key}" /{msg[len(self.prefix):]}'
        return f'{self.prefix} "{self.key}". {msg}'

    def __enter__(self):
        pass

    def __exit__(self, exc_type, exc_value, _):
        if exc_type is self.exc_type and (
            self.exc_msg is None or self.exc_msg in str(exc_value)
        ):
            exc_value.args = (self._add_key_to_error_msg(str(exc_value)),)


def _nested_keys_to_dict(keys: Iterator[NESTED_KEY]) -> Dict[str, Any]:
    nested_keys = {}
    for key in keys:
        if isinstance(key, str):
            nested_keys.setdefault(key, {})
        else:
            d = nested_keys
            for subkey in key:
                d = d.setdefault(subkey, {})
    return nested_keys


def _dict_to_nested_keys(nested_keys, prefix=()):
    for key, subkeys in nested_keys.items():
        if subkeys:
            yield from _dict_to_nested_keys(subkeys, prefix=prefix + (key,))
        elif prefix:
            yield prefix + (key,)
        else:
            yield key


def _default_hook(td, k):
    if k[0] not in td.keys():
        td.set(k[0], td.select())


def _get_leaf_tensordict(tensordict: TensorDictBase, key: NESTED_KEY, hook=None):
    # utility function for traversing nested tensordicts
    while len(key) > 1:
        if hook is not None:
            hook(tensordict, key)
        tensordict = tensordict.get(key[0])
        key = key[1:]
    return tensordict, key[0]


def implements_for_td(torch_function: Callable) -> Callable:
    """Register a torch function override for ScalarTensor."""

    @functools.wraps(torch_function)
    def decorator(func):
        TD_HANDLED_FUNCTIONS[torch_function] = func
        return func

    return decorator


# @implements_for_td(torch.testing.assert_allclose) TODO
def assert_allclose_td(
    actual: TensorDictBase,
    expected: TensorDictBase,
    rtol: float = None,
    atol: float = None,
    equal_nan: bool = True,
    msg: str = "",
) -> bool:
    """Compares two tensordicts and raise an exception if their content does not match exactly."""
    if not isinstance(actual, TensorDictBase) or not isinstance(
        expected, TensorDictBase
    ):
        raise TypeError("assert_allclose inputs must be of TensorDict type")
    set1 = set(actual.keys())
    set2 = set(expected.keys())
    if not (len(set1.difference(set2)) == 0 and len(set2) == len(set1)):
        raise KeyError(
            "actual and expected tensordict keys mismatch, "
            f"keys {(set1 - set2).union(set2 - set1)} appear in one but not "
            f"the other."
        )
    keys = sorted(actual.keys(), key=str)
    for key in keys:
        input1 = actual.get(key)
        input2 = expected.get(key)
        if isinstance(input1, TensorDictBase):
            assert_allclose_td(input1, input2, rtol=rtol, atol=atol)
            continue

        mse = (input1.to(torch.float) - input2.to(torch.float)).pow(2).sum()
        mse = mse.div(input1.numel()).sqrt().item()

        default_msg = f"key {key} does not match, got mse = {mse:4.4f}"
        if len(msg):
            msg = "\t".join([default_msg, msg])
        else:
            msg = default_msg
        if isinstance(input1, MemmapTensor):
            input1 = input1._tensor
        if isinstance(input2, MemmapTensor):
            input2 = input2._tensor
        torch.testing.assert_close(
            input1, input2, rtol=rtol, atol=atol, equal_nan=equal_nan, msg=msg
        )
    return True


@implements_for_td(torch.unbind)
def _unbind(td: TensorDictBase, *args, **kwargs) -> Tuple[TensorDictBase, ...]:
    return td.unbind(*args, **kwargs)


@implements_for_td(torch.full_like)
def _full_like(td: TensorDictBase, fill_value, **kwargs) -> TensorDictBase:
    td_clone = td.clone()
    for key in td_clone.keys():
        td_clone.fill_(key, fill_value)
    if "dtype" in kwargs:
        raise ValueError("Cannot pass dtype to full_like with TensorDict")
    if "device" in kwargs:
        td_clone = td_clone.to(kwargs.pop("device"))
    if len(kwargs):
        raise RuntimeError(
            f"keyword arguments {list(kwargs.keys())} are not "
            f"supported with full_like with TensorDict"
        )
    return td_clone


@implements_for_td(torch.zeros_like)
def _zeros_like(td: TensorDictBase, **kwargs) -> TensorDictBase:
    td_clone = td.clone()
    for key in td_clone.keys():
        td_clone.fill_(key, 0.0)
    if "dtype" in kwargs:
        raise ValueError("Cannot pass dtype to full_like with TensorDict")
    if "device" in kwargs:
        td_clone = td_clone.to(kwargs.pop("device"))
    if len(kwargs):
        raise RuntimeError(
            f"keyword arguments {list(kwargs.keys())} are not "
            f"supported with full_like with TensorDict"
        )
    return td_clone


@implements_for_td(torch.ones_like)
def _ones_like(td: TensorDictBase, **kwargs) -> TensorDictBase:
    td_clone = td.clone()
    for key in td_clone.keys():
        td_clone.fill_(key, 1.0)
    if "device" in kwargs:
        td_clone = td_clone.to(kwargs.pop("device"))
    if len(kwargs):
        raise RuntimeError(
            f"keyword arguments {list(kwargs.keys())} are not "
            f"supported with full_like with TensorDict"
        )
    return td_clone


@implements_for_td(torch.clone)
def _clone(td: TensorDictBase, *args, **kwargs) -> TensorDictBase:
    return td.clone(*args, **kwargs)


@implements_for_td(torch.squeeze)
def _squeeze(td: TensorDictBase, *args, **kwargs) -> TensorDictBase:
    return td.squeeze(*args, **kwargs)


@implements_for_td(torch.unsqueeze)
def _unsqueeze(td: TensorDictBase, *args, **kwargs) -> TensorDictBase:
    return td.unsqueeze(*args, **kwargs)


@implements_for_td(torch.masked_select)
def _masked_select(td: TensorDictBase, *args, **kwargs) -> TensorDictBase:
    return td.masked_select(*args, **kwargs)


@implements_for_td(torch.permute)
def _permute(td: TensorDictBase, dims) -> TensorDictBase:
    return td.permute(*dims)


@implements_for_td(torch.cat)
def _cat(
    list_of_tensordicts: Sequence[TensorDictBase],
    dim: int = 0,
    device: DEVICE_TYPING = None,
    out: TensorDictBase = None,
) -> TensorDictBase:
    if not list_of_tensordicts:
        raise RuntimeError("list_of_tensordicts cannot be empty")
    if dim < 0:
        raise RuntimeError(
            f"negative dim in torch.dim(list_of_tensordicts, dim=dim) not "
            f"allowed, got dim={dim}"
        )

    batch_size = list(list_of_tensordicts[0].batch_size)
    if dim >= len(batch_size):
        raise RuntimeError(
            f"dim must be in the range 0 <= dim < len(batch_size), got dim"
            f"={dim} and batch_size={batch_size}"
        )
    batch_size[dim] = sum([td.batch_size[dim] for td in list_of_tensordicts])
    batch_size = torch.Size(batch_size)

    # check that all tensordict match
    keys = _check_keys(list_of_tensordicts, strict=True)
    if out is None:
        out = {}
        for key in keys:
            with _ErrorInteceptor(
                key, "Attempted to concatenate tensors on different devices at key"
            ):
                out[key] = torch.cat([td.get(key) for td in list_of_tensordicts], dim)

        return TensorDict(out, device=device, batch_size=batch_size, _run_checks=False)
    else:
        if out.batch_size != batch_size:
            raise RuntimeError(
                "out.batch_size and cat batch size must match, "
                f"got out.batch_size={out.batch_size} and batch_size"
                f"={batch_size}"
            )

        for key in keys:
            with _ErrorInteceptor(
                key, "Attempted to concatenate tensors on different devices at key"
            ):
                out.set_(
                    key, torch.cat([td.get(key) for td in list_of_tensordicts], dim)
                )
        return out


@implements_for_td(torch.stack)
def _stack(
    list_of_tensordicts: Sequence[TensorDictBase],
    dim: int = 0,
    device: DEVICE_TYPING = None,
    out: TensorDictBase = None,
    strict=False,
    contiguous=False,
) -> TensorDictBase:
    if not list_of_tensordicts:
        raise RuntimeError("list_of_tensordicts cannot be empty")
    batch_size = list_of_tensordicts[0].batch_size
    if dim < 0:
        dim = len(batch_size) + dim + 1

    for td in list_of_tensordicts[1:]:
        if td.batch_size != list_of_tensordicts[0].batch_size:
            raise RuntimeError(
                "stacking tensordicts requires them to have congruent batch sizes, "
                f"got td1.batch_size={td.batch_size} and td2.batch_size="
                f"{list_of_tensordicts[0].batch_size}"
            )

    # check that all tensordict match
    keys = _check_keys(list_of_tensordicts)

    if out is None:
        device = list_of_tensordicts[0].device
        if contiguous:
            out = {}
            for key in keys:
                with _ErrorInteceptor(
                    key, "Attempted to stack tensors on different devices at key"
                ):
                    out[key] = torch.stack(
                        [_tensordict.get(key) for _tensordict in list_of_tensordicts],
                        dim,
                    )

            return TensorDict(
                out,
                batch_size=LazyStackedTensorDict._compute_batch_size(
                    batch_size, dim, len(list_of_tensordicts)
                ),
                device=device,
                _run_checks=False,
            )
        else:
            out = LazyStackedTensorDict(
                *list_of_tensordicts,
                stack_dim=dim,
            )
    else:
        batch_size = list(batch_size)
        batch_size.insert(dim, len(list_of_tensordicts))
        batch_size = torch.Size(batch_size)

        if out.batch_size != batch_size:
            raise RuntimeError(
                "out.batch_size and stacked batch size must match, "
                f"got out.batch_size={out.batch_size} and batch_size"
                f"={batch_size}"
            )

        out_keys = set(out.keys())
        if strict:
            in_keys = set(keys)
            if len(out_keys - in_keys) > 0:
                raise RuntimeError(
                    "The output tensordict has keys that are missing in the "
                    "tensordict that has to be written: {out_keys - in_keys}. "
                    "As per the call to `stack(..., strict=True)`, this "
                    "is not permitted."
                )
            elif len(in_keys - out_keys) > 0:
                raise RuntimeError(
                    "The resulting tensordict has keys that are missing in "
                    f"its destination: {in_keys - out_keys}. As per the call "
                    "to `stack(..., strict=True)`, this is not permitted."
                )

        for key in keys:
            if key in out_keys:
                out._stack_onto_(
                    key,
                    [_tensordict.get(key) for _tensordict in list_of_tensordicts],
                    dim,
                )
            else:
                with _ErrorInteceptor(
                    key, "Attempted to stack tensors on different devices at key"
                ):
                    out.set(
                        key,
                        torch.stack(
                            [
                                _tensordict.get(key)
                                for _tensordict in list_of_tensordicts
                            ],
                            dim,
                        ),
                        inplace=True,
                    )

    return out


def pad(tensordict: TensorDictBase, pad_size: Sequence[int], value: float = 0.0):
    """Pads all tensors in a tensordict along the batch dimensions with a constant value, returning a new tensordict.

    Args:
         tensordict (TensorDict): The tensordict to pad
         pad_size (Sequence[int]): The padding size by which to pad some batch
            dimensions of the tensordict, starting from the first dimension and
            moving forward. [len(pad_size) / 2] dimensions of the batch size will
            be padded. For example to pad only the first dimension, pad has the form
            (padding_left, padding_right). To pad two dimensions,
            (padding_left, padding_right, padding_top, padding_bottom) and so on.
            pad_size must be even and less than or equal to twice the number of batch dimensions.
         value (float, optional): The fill value to pad by, default 0.0

    Returns:
        A new TensorDict padded along the batch dimensions

    Examples:
        >>> from tensordict import TensorDict
        >>> from tensordict.tensordict import pad
        >>> import torch
        >>> td = TensorDict({'a': torch.ones(3, 4, 1),
        ...     'b': torch.ones(3, 4, 1, 1)}, batch_size=[3, 4])
        >>> dim0_left, dim0_right, dim1_left, dim1_right = [0, 1, 0, 2]
        >>> padded_td = pad(td, [dim0_left, dim0_right, dim1_left, dim1_right], value=0.0)
        >>> print(padded_td.batch_size)
        torch.Size([4, 6])
        >>> print(padded_td.get("a").shape)
        torch.Size([4, 6, 1])
        >>> print(padded_td.get("b").shape)
        torch.Size([4, 6, 1, 1])

    """
    if len(pad_size) > 2 * len(tensordict.batch_size):
        raise RuntimeError(
            "The length of pad_size must be <= 2 * the number of batch dimensions"
        )

    if len(pad_size) % 2:
        raise RuntimeError("pad_size must have an even number of dimensions")

    new_batch_size = list(tensordict.batch_size)
    for i in range(len(pad_size)):
        new_batch_size[i // 2] += pad_size[i]

    reverse_pad = pad_size[::-1]
    for i in range(0, len(reverse_pad), 2):
        reverse_pad[i], reverse_pad[i + 1] = reverse_pad[i + 1], reverse_pad[i]

    out = TensorDict({}, new_batch_size, device=tensordict.device)
    for key, tensor in tensordict.items():
        cur_pad = reverse_pad
        if len(pad_size) < len(tensor.shape) * 2:
            cur_pad = [0] * (len(tensor.shape) * 2 - len(pad_size)) + reverse_pad

        if isinstance(tensor, TensorDictBase):
            padded = pad(tensor, pad_size, value)
        else:
            padded = torch.nn.functional.pad(tensor, cur_pad, value=value)
        out.set(key, padded)

    return out


# @implements_for_td(torch.nn.utils.rnn.pad_sequence)
def pad_sequence_td(
    list_of_tensordicts: Sequence[TensorDictBase],
    batch_first: bool = True,
    padding_value: float = 0.0,
    out: TensorDictBase = None,
    device: Optional[DEVICE_TYPING] = None,
):
    if not list_of_tensordicts:
        raise RuntimeError("list_of_tensordicts cannot be empty")
    # check that all tensordict match
    keys = _check_keys(list_of_tensordicts)
    if out is None:
        out = TensorDict({}, [], device=device)
        for key in keys:
            out.set(
                key,
                torch.nn.utils.rnn.pad_sequence(
                    [td.get(key) for td in list_of_tensordicts],
                    batch_first=batch_first,
                    padding_value=padding_value,
                ),
            )
        return out
    else:
        for key in keys:
            out.set_(
                key,
                torch.nn.utils.rnn.pad_sequence(
                    [td.get(key) for td in list_of_tensordicts],
                    batch_first=batch_first,
                    padding_value=padding_value,
                ),
            )
        return out


class SubTensorDict(TensorDictBase):
    """A TensorDict that only sees an index of the stored tensors.

    By default, indexing a tensordict with an iterable will result in a
    SubTensorDict. This is done such that a TensorDict indexed with
    non-contiguous index (e.g. a Tensor) will still point to the original
    memory location (unlike regular indexing of tensors).

    Examples:
        >>> from tensordict import TensorDict, SubTensorDict
        >>> source = {'random': torch.randn(3, 4, 5, 6),
        ...    'zeros': torch.zeros(3, 4, 1, dtype=torch.bool)}
        >>> batch_size = torch.Size([3, 4])
        >>> td = TensorDict(source, batch_size)
        >>> td_index = td[:, 2]
        >>> print(type(td_index), td_index.shape)
        <class 'tensordict.tensordict.TensorDict'> \
torch.Size([3])
        >>> td_index = td[slice(None), slice(None)]
        >>> print(type(td_index), td_index.shape)
        <class 'tensordict.tensordict.TensorDict'> \
torch.Size([3, 4])
        >>> td_index = td.get_sub_tensordict((slice(None), torch.tensor([0, 2], dtype=torch.long)))
        >>> print(type(td_index), td_index.shape)
        <class 'tensordict.tensordict.SubTensorDict'> \
torch.Size([3, 2])
        >>> _ = td_index.fill_('zeros', 1)
        >>> # the indexed tensors are updated with Trues
        >>> print(td.get('zeros'))
        tensor([[[ True],
                 [False],
                 [ True],
                 [False]],
        <BLANKLINE>
                [[ True],
                 [False],
                 [ True],
                 [False]],
        <BLANKLINE>
                [[ True],
                 [False],
                 [ True],
                 [False]]])

    """

    @classmethod
    def __new__(cls, *args, **kwargs):
        cls._safe = False
        cls._lazy = True
        cls._is_shared = None
        cls._is_memmap = None
        cls._inplace_set = True
        return TensorDictBase.__new__(cls)

    def __init__(
        self,
        source: TensorDictBase,
        idx: INDEX_TYPING,
        batch_size: Optional[Sequence[int]] = None,
    ):
        super().__init__()
        self._is_shared = None
        self._is_memmap = None

        if not isinstance(source, TensorDictBase):
            raise TypeError(
                f"Expected source to be a subclass of TensorDictBase, "
                f"got {type(source)}"
            )
        self._source = source
        if not isinstance(idx, (tuple, list)):
            idx = (idx,)
        else:
            idx = tuple(idx)
        self.idx = idx
        self._batch_size = _getitem_batch_size(self._source.batch_size, self.idx)
        if batch_size is not None and batch_size != self.batch_size:
            raise RuntimeError("batch_size does not match self.batch_size.")

    def _make_meta(self, key: str) -> MetaTensor:
        out = self._source._get_meta(key)[self.idx]
        return out

    def exclude(self, *keys: str, inplace: bool = False) -> TensorDictBase:
        if inplace:
            return super().exclude(*keys, inplace=True)
        return TensorDict(
            {key: value for key, value in self.items()},
            batch_size=self.batch_size,
            device=self.device,
            _run_checks=False,
        ).exclude(*keys, inplace=True)

    @property
    def batch_size(self) -> torch.Size:
        return self._batch_size

    @batch_size.setter
    def batch_size(self, new_size: torch.Size):
        return self._batch_size_setter(new_size)

    @property
    def device(self) -> Union[None, torch.device]:
        return self._source.device

    @device.setter
    def device(self, value: DEVICE_TYPING) -> None:
        self._source.device = value

    def _preallocate(self, key: str, value: COMPATIBLE_TYPES) -> TensorDictBase:
        return self._source.set(key, value)

    def set(
        self,
        key: NESTED_KEY,
        tensor: Union[dict, COMPATIBLE_TYPES],
        inplace: bool = False,
        _run_checks: bool = True,
    ) -> TensorDictBase:
<<<<<<< HEAD
        keys = self.keys(include_nested=isinstance(key, tuple))
=======
        is_nested = isinstance(key, tuple)
        keys = self.keys(is_nested)
>>>>>>> 96d18e0f
        if self.is_locked:
            if not inplace or key not in keys:
                raise RuntimeError("Cannot modify locked TensorDict")
        if inplace and key in keys:
            return self.set_(key, tensor)
        elif key in keys:
            raise RuntimeError(
                "Calling `SubTensorDict.set(key, value, inplace=False)` is prohibited for existing tensors. "
                "Consider calling `SubTensorDict.set_(...)` or cloning your tensordict first."
            )

        tensor = self._process_input(
            tensor, check_device=False, check_tensor_shape=False
        )
        if isinstance(tensor, TensorDictBase) and tensor.batch_size != self.batch_size:
            tensor.batch_size = self.batch_size
        parent = self.get_parent_tensordict()

        if isinstance(tensor, TensorDictBase):
            tensor_expand = TensorDict(
                {
                    key: _expand_to_match_shape(
                        parent.batch_size, _tensor, self.batch_dims, self.device
                    )
                    for key, _tensor in tensor.items()
                },
                parent.batch_size,
                _run_checks=False,
            )
        else:
            tensor_expand = torch.zeros(
                *parent.batch_size,
                *tensor.shape[self.batch_dims :],
                dtype=tensor.dtype,
                device=self.device,
            )
            if self.is_shared() and self.device == torch.device("cpu"):
                tensor_expand.share_memory_()
            elif self.is_memmap():
                tensor_expand = MemmapTensor(tensor_expand)
        parent.set(key, tensor_expand, _run_checks=_run_checks)
        self.set_(key, tensor)
        if isinstance(key, str) and key in self._dict_meta:
            self._dict_meta[key].requires_grad = tensor.requires_grad
        elif isinstance(key, tuple):
            td, subkey = _get_leaf_tensordict(self, key)
            if subkey in td._dict_meta:
                td._dict_meta[subkey].requires_grad = tensor.requires_grad
        return self

    def keys(self, include_nested: bool = False) -> _TensorDictKeysView:
        # TODO: temporary hack while SavedTensorDict doesn't support nested iteration
        if isinstance(self._source, SavedTensorDict):
            include_nested = False
        return self._source.keys(include_nested=include_nested)

    def set_(
        self,
        key: NESTED_KEY,
        tensor: Union[dict, COMPATIBLE_TYPES],
        no_check: bool = False,
    ) -> SubTensorDict:
        is_nested = isinstance(key, tuple)
        if not no_check:
            tensor = self._process_input(
                tensor, check_device=False, check_tensor_shape=False
            )
<<<<<<< HEAD
            if key not in self.keys(include_nested=isinstance(key, tuple)):
=======
            if key not in self.keys(is_nested):
>>>>>>> 96d18e0f
                raise KeyError(f"key {key} not found in {self.keys()}")
            if (
                not isinstance(tensor, dict)
                and tensor.shape[: self.batch_dims] != self.batch_size
            ):
                raise RuntimeError(
                    f"tensor.shape={tensor.shape[:self.batch_dims]} and "
                    f"self.batch_size={self.batch_size} mismatch"
                )

        self._source.set_at_(key, tensor, self.idx)
        if isinstance(key, str) and key in self._dict_meta:
            self._dict_meta[key].requires_grad = tensor.requires_grad
        elif isinstance(key, tuple):
            td, subkey = _get_leaf_tensordict(self, key)
            if subkey in td._dict_meta:
                td._dict_meta[subkey].requires_grad = tensor.requires_grad

        return self

    def _stack_onto_(
        self, key: str, list_item: List[COMPATIBLE_TYPES], dim: int
    ) -> TensorDict:
        self._source._stack_onto_at_(key, list_item, dim=dim, idx=self.idx)
        return self

    def to(
        self, dest: Union[DEVICE_TYPING, torch.Size, Type], **kwargs
    ) -> TensorDictBase:
        if isinstance(dest, type) and issubclass(dest, TensorDictBase):
            if isinstance(self, dest):
                return self
            return dest(
                source=self.clone(),
            )
        elif isinstance(dest, (torch.device, str, int)):
            dest = torch.device(dest)
            # try:
            if self.device is not None and dest == self.device:
                return self
            td = self.to_tensordict().to(dest, **kwargs)
            # must be device
            return td

        elif isinstance(dest, torch.Size):
            self.batch_size = dest
            return self
        else:
            raise NotImplementedError(
                f"dest must be a string, torch.device or a TensorDict "
                f"instance, {dest} not allowed"
            )

    def _change_batch_size(self, new_size: torch.Size):
        if not hasattr(self, "_orig_batch_size"):
            self._orig_batch_size = self.batch_size
        elif self._orig_batch_size == new_size:
            del self._orig_batch_size
        self._batch_size = new_size

    def get(
        self,
        key: NESTED_KEY,
        default: Optional[Union[Tensor, str]] = "_no_default_",
    ) -> COMPATIBLE_TYPES:
        return self._source.get_at(key, self.idx, default=default)

    def set_at_(
        self,
        key: NESTED_KEY,
        value: Union[dict, COMPATIBLE_TYPES],
        idx: INDEX_TYPING,
        discard_idx_attr: bool = False,
    ) -> SubTensorDict:
        if not isinstance(idx, tuple):
            idx = (idx,)
        if not isinstance(value, _accepted_classes):
            value = self._process_input(
                value, check_tensor_shape=False, check_device=False
            )
        if discard_idx_attr:
            self._source.set_at_(key, value, idx)
        else:
            tensor = self._source.get_at(key, self.idx)
            tensor[idx] = value
            self._source.set_at_(key, tensor, self.idx)
        if isinstance(key, str) and key in self._dict_meta:
            self._dict_meta[key].requires_grad = value.requires_grad
        elif isinstance(key, tuple):
            td, subkey = _get_leaf_tensordict(self, key)
            if subkey in td._dict_meta:
                td._dict_meta[subkey].requires_grad = value.requires_grad
        return self

    def get_at(
        self,
        key: str,
        idx: INDEX_TYPING,
        discard_idx_attr: bool = False,
        default: Optional[Union[Tensor, str]] = "_no_default_",
    ) -> COMPATIBLE_TYPES:
        if not isinstance(idx, tuple):
            idx = (idx,)
        if discard_idx_attr:
            return self._source.get_at(key, idx, default=default)
        else:
            out = self._source.get_at(key, self.idx, default=default)
            if out is default:
                return out
            return out[idx]

    def update(
        self,
        input_dict_or_td: Union[dict, TensorDictBase],
        clone: bool = False,
        inplace: bool = False,
        **kwargs,
    ):
        if input_dict_or_td is self:
            # no op
            return self
        keys = set(self.keys(False))
        for key, value in input_dict_or_td.items():
            if clone and hasattr(value, "clone"):
                value = value.clone()
            else:
                value = tree_map(torch.clone, value)
            if isinstance(key, tuple):
                key, subkey = key[0], key[1:]
            else:
                subkey = []
            # the key must be a string by now. Let's check if it is present
            if key in keys:
                target = self._get_meta(key)
                if target.is_tensordict():
                    target = self._source.get(key).get_sub_tensordict(self.idx)
                    if len(subkey):
                        target.update({subkey: value})
                        continue
                    elif isinstance(value, (dict, TensorDictBase)):
                        target.update(value)
                        continue
                    raise ValueError(
                        f"Tried to replace a tensordict with an incompatible object of type {type(value)}"
                    )
                else:
                    self.set_(key, value)
            else:
                self.set(key, value, inplace=inplace, **kwargs)
        return self

    def update_(
        self,
        input_dict: Union[Dict[str, COMPATIBLE_TYPES], TensorDictBase],
        clone: bool = False,
    ) -> SubTensorDict:
        return self.update_at_(
            input_dict, idx=self.idx, discard_idx_attr=True, clone=clone
        )

    def update_at_(
        self,
        input_dict: Union[Dict[str, COMPATIBLE_TYPES], TensorDictBase],
        idx: INDEX_TYPING,
        discard_idx_attr: bool = False,
        clone: bool = False,
    ) -> SubTensorDict:
        for key, value in input_dict.items():
            if not isinstance(value, _accepted_classes):
                raise TypeError(
                    f"Expected value to be one of types {_accepted_classes} "
                    f"but got {type(value)}"
                )
            if clone:
                value = value.clone()
            self.set_at_(
                key,
                value,
                idx,
                discard_idx_attr=discard_idx_attr,
            )
        return self

    def get_parent_tensordict(self) -> TensorDictBase:
        if not isinstance(self._source, TensorDictBase):
            raise TypeError(
                f"SubTensorDict was initialized with a source of type"
                f" {self._source.__class__.__name__}, "
                "parent tensordict not accessible"
            )
        return self._source

    def del_(self, key: str) -> TensorDictBase:
        self._source = self._source.del_(key)
        return self

    def clone(self, recurse: bool = True) -> SubTensorDict:
        if not recurse:
            return copy(self)
        return SubTensorDict(source=self._source, idx=self.idx)

    def is_contiguous(self) -> bool:
        return all([value.is_contiguous() for _, value in self.items()])

    def contiguous(self) -> TensorDictBase:
        if self.is_contiguous():
            return self
        return TensorDict(
            batch_size=self.batch_size,
            source={key: value for key, value in self.items()},
            device=self.device,
        )

    def select(
        self, *keys: str, inplace: bool = False, strict: bool = True
    ) -> TensorDictBase:
        if inplace:
            self._source = self._source.select(*keys, strict=strict)
            return self
        return self._source.select(*keys, strict=strict)[self.idx]

    def expand(self, *shape, inplace: bool = False) -> TensorDictBase:
        if len(shape) == 1 and isinstance(shape[0], Sequence):
            shape = tuple(shape[0])

        idx = self.idx
        if isinstance(idx, torch.Tensor) and idx.dtype is torch.double:
            # check that idx is not a mask, otherwise throw an error
            raise ValueError("Cannot expand a TensorDict masked using SubTensorDict")
        elif not isinstance(idx, tuple):
            # create an tuple idx with length equal to this TensorDict's number of dims
            idx = (idx,) + (slice(None),) * (self._source.ndimension() - 1)
        elif isinstance(idx, tuple) and len(idx) < self._source.ndimension():
            # create an tuple idx with length equal to this TensorDict's number of dims
            idx = idx + (slice(None),) * (self._source.ndimension() - len(idx))
        # now that idx has the same length as the source's number of dims, we can work with it

        source_shape = self._source.shape
        num_integer_types = 0
        for i in idx:
            if isinstance(i, (int, np.integer)) or (
                isinstance(i, torch.Tensor) and i.ndimension() == 0
            ):
                num_integer_types += 1
        number_of_extra_dim = len(source_shape) - len(shape) + num_integer_types
        if number_of_extra_dim > 0:
            new_source_shape = [shape[i] for i in range(number_of_extra_dim)]
            shape = shape[len(new_source_shape) :]
        else:
            new_source_shape = []
        new_idx = [slice(None) for _ in range(len(new_source_shape))]
        for _idx, _s in zip(idx, source_shape):
            # we're iterating through the source shape and the index
            # we want to get the new index and the new source shape

            if isinstance(_idx, (int, np.integer)) or (
                isinstance(_idx, torch.Tensor) and _idx.ndimension() == 0
            ):
                # if the index is an integer, do nothing, i.e. keep the index and the shape
                new_source_shape.append(_s)
                new_idx.append(_idx)
            elif _s == 1:
                # if the source shape at this dim is 1, expand that source dim to the size that is required
                new_idx.append(slice(None))
                new_source_shape.append(shape[0])
                shape = shape[1:]
            else:
                # in this case, the source shape must be different than 1. The index is going to be identical.
                new_idx.append(_idx)
                new_source_shape.append(shape[0])
                shape = shape[1:]
        assert not len(shape)
        new_source = self._source.expand(*new_source_shape)
        new_idx = tuple(new_idx)
        if inplace:
            self._source = new_source
            self.idx = new_idx
            self.batch_size = _getitem_batch_size(new_source_shape, new_idx)
        return new_source[new_idx]

    def is_shared(self, no_check: bool = True) -> bool:
        return self._source.is_shared(no_check=no_check)

    def is_memmap(self, no_check: bool = True) -> bool:
        return self._source.is_memmap(no_check=no_check)

    def rename_key(
        self, old_key: str, new_key: str, safe: bool = False
    ) -> SubTensorDict:
        self._source.rename_key(old_key, new_key, safe=safe)
        return self

    def pin_memory(self) -> TensorDictBase:
        self._source.pin_memory()
        return self

    def detach_(self) -> TensorDictBase:
        raise RuntimeError("Detaching a sub-tensordict in-place cannot be done.")

    def masked_fill_(self, mask: Tensor, value: Union[float, bool]) -> TensorDictBase:
        for key, item in self.items():
            self.set_(key, torch.full_like(item, value))
        return self

    def masked_fill(self, mask: Tensor, value: Union[float, bool]) -> TensorDictBase:
        td_copy = self.clone()
        return td_copy.masked_fill_(mask, value)

    def memmap_(self, prefix=None, lock=True) -> TensorDictBase:
        raise RuntimeError(
            "Converting a sub-tensordict values to memmap cannot be done."
        )

    def share_memory_(self, lock=True) -> TensorDictBase:
        raise RuntimeError(
            "Casting a sub-tensordict values to shared memory cannot be done."
        )


def merge_tensordicts(*tensordicts: TensorDictBase) -> TensorDictBase:
    """Merges tensordicts together."""
    if len(tensordicts) < 2:
        raise RuntimeError(
            f"at least 2 tensordicts must be provided, got" f" {len(tensordicts)}"
        )
    d = tensordicts[0].to_dict()
    for td in tensordicts[1:]:
        d.update(td.to_dict())
    return TensorDict({}, [], device=td.device).update(d)


class _LazyStackedTensorDictKeysView(_TensorDictKeysView):
    def __len__(self):
        return len(self.tensordict.valid_keys)

    def _keys(self):
        return self.tensordict.valid_keys


class LazyStackedTensorDict(TensorDictBase):
    """A Lazy stack of TensorDicts.

    When stacking TensorDicts together, the default behaviour is to put them
    in a stack that is not instantiated.
    This allows to seamlessly work with stacks of tensordicts with operations
    that will affect the original tensordicts.

    Args:
         *tensordicts (TensorDict instances): a list of tensordict with
            same batch size.
         stack_dim (int): a dimension (between `-td.ndimension()` and
            `td.ndimension()-1` along which the stack should be performed.

    Examples:
        >>> from tensordict import TensorDict
        >>> import torch
        >>> tds = [TensorDict({'a': torch.randn(3, 4)}, batch_size=[3])
        ...     for _ in range(10)]
        >>> td_stack = torch.stack(tds, -1)
        >>> print(td_stack.shape)
        torch.Size([3, 10])
        >>> print(td_stack.get("a").shape)
        torch.Size([3, 10, 4])
        >>> print(td_stack[:, 0] is tds[0])
        True

    """

    _safe = False
    _lazy = True

    def __init__(
        self,
        *tensordicts: TensorDictBase,
        stack_dim: int = 0,
        batch_size: Optional[Sequence[int]] = None,  # TODO: remove
    ):
        super().__init__()

        self._is_shared = None
        self._is_memmap = None

        # sanity check
        N = len(tensordicts)
        if not N:
            raise RuntimeError(
                "at least one tensordict must be provided to "
                "StackedTensorDict to be instantiated"
            )
        if not isinstance(tensordicts[0], TensorDictBase):
            raise TypeError(
                f"Expected input to be TensorDictBase instance"
                f" but got {type(tensordicts[0])} instead."
            )
        if stack_dim < 0:
            raise RuntimeError(
                f"stack_dim must be non negative, got stack_dim={stack_dim}"
            )
        _batch_size = tensordicts[0].batch_size
        device = tensordicts[0].device

        for td in tensordicts[1:]:
            if not isinstance(td, TensorDictBase):
                raise TypeError(
                    f"Expected input to be TensorDictBase instance"
                    f" but got {type(tensordicts[0])} instead."
                )
            _bs = td.batch_size
            _device = td.device
            if device != _device:
                raise RuntimeError(f"devices differ, got {device} and {_device}")
            if _bs != _batch_size:
                raise RuntimeError(
                    f"batch sizes in tensordicts differs, StackedTensorDict "
                    f"cannot be created. Got td[0].batch_size={_batch_size} "
                    f"and td[i].batch_size={_bs} "
                )
        self.tensordicts: List[TensorDictBase] = list(tensordicts)
        self.stack_dim = stack_dim
        self._batch_size = self._compute_batch_size(_batch_size, stack_dim, N)
        self._update_valid_keys()
        if batch_size is not None and batch_size != self.batch_size:
            raise RuntimeError("batch_size does not match self.batch_size.")

    @property
    def device(self) -> Union[None, torch.device]:
        # devices might have changed, so we check that they're all the same
        device_set = {td.device for td in self.tensordicts}
        if len(device_set) != 1:
            raise RuntimeError(
                f"found multiple devices in {self.__class__.__name__}:" f" {device_set}"
            )
        device = self.tensordicts[0].device
        return device

    @device.setter
    def device(self, value: DEVICE_TYPING) -> None:
        for t in self.tensordicts:
            t.device = value

    @property
    def batch_size(self) -> torch.Size:
        return self._batch_size

    @batch_size.setter
    def batch_size(self, new_size: torch.Size):
        return self._batch_size_setter(new_size)

    def is_shared(self, no_check: bool = True) -> bool:
        are_shared = [td.is_shared(no_check=no_check) for td in self.tensordicts]
        if any(are_shared) and not all(are_shared):
            raise RuntimeError(
                f"tensordicts shared status mismatch, got {sum(are_shared)} "
                f"shared tensordicts and "
                f"{len(are_shared) - sum(are_shared)} non shared tensordict "
            )
        return all(are_shared)

    def is_memmap(self, no_check: bool = True) -> bool:
        are_memmap = [td.is_memmap() for td in self.tensordicts]
        if any(are_memmap) and not all(are_memmap):
            raise RuntimeError(
                f"tensordicts memmap status mismatch, got {sum(are_memmap)} "
                f"memmap tensordicts and "
                f"{len(are_memmap) - sum(are_memmap)} non memmap tensordict "
            )
        return all(are_memmap)

    def get_valid_keys(self) -> Set[str]:
        if self._valid_keys is None:
            self._update_valid_keys()
        return self._valid_keys

    def set_valid_keys(self, keys: Sequence[str]) -> None:
        raise RuntimeError(
            "setting valid keys is not permitted. valid keys are defined as "
            "the intersection of all the key sets from the TensorDicts in a "
            "stack and cannot be defined explicitely."
        )

    valid_keys = property(get_valid_keys, set_valid_keys)

    @staticmethod
    def _compute_batch_size(
        batch_size: torch.Size, stack_dim: int, N: int
    ) -> torch.Size:
        s = list(batch_size)
        s.insert(stack_dim, N)
        return torch.Size(s)

    def set(
        self, key: NESTED_KEY, tensor: Union[dict, COMPATIBLE_TYPES], **kwargs
    ) -> TensorDictBase:

        if self.is_locked:
            if key not in self.keys():
                raise RuntimeError("Cannot modify locked TensorDict")

        tensor = self._process_input(
            tensor, check_device=False, check_tensor_shape=False
        )
        if isinstance(tensor, TensorDictBase):
            if tensor.batch_size[: self.batch_dims] != self.batch_size:
                tensor.batch_size = self.clone(recurse=False).batch_size
        if self.batch_size != tensor.shape[: self.batch_dims]:
            raise RuntimeError(
                "Setting tensor to tensordict failed because the shapes "
                f"mismatch: got tensor.shape = {tensor.shape} and "
                f"tensordict.batch_size={self.batch_size}"
            )

        proc_tensor = tensor.unbind(self.stack_dim)
        for td, _item in zip(self.tensordicts, proc_tensor):
            td.set(key, _item, **kwargs)
        first_key = key if isinstance(key, str) else key[0]
        if key not in self._valid_keys:
            self._valid_keys = sorted([*self._valid_keys, first_key], key=str)
        if first_key in self._dict_meta:
            del self._dict_meta[first_key]
        return self

    def set_(
        self, key: str, tensor: Union[dict, COMPATIBLE_TYPES], no_check: bool = False
    ) -> TensorDictBase:
        if not no_check:
            tensor = self._process_input(
                tensor,
                check_device=False,
                check_tensor_shape=False,
                check_shared=False,
            )
            if isinstance(tensor, TensorDictBase):
                if tensor.batch_size[: self.batch_dims] != self.batch_size:
                    tensor.batch_size = self.clone(recurse=False).batch_size
            if self.batch_size != tensor.shape[: self.batch_dims]:
                raise RuntimeError(
                    "Setting tensor to tensordict failed because the shapes "
                    f"mismatch: got tensor.shape = {tensor.shape} and "
                    f"tensordict.batch_size={self.batch_size}"
                )
            if key not in self.valid_keys:
                raise KeyError(
                    "setting a value in-place on a stack of TensorDict is only "
                    "permitted if all members of the stack have this key in "
                    "their register."
                )
        if key in self._dict_meta:
            self._dict_meta[key].requires_grad = tensor.requires_grad
        tensors = tensor.unbind(self.stack_dim)
        for td, _item in zip(self.tensordicts, tensors):
            td.set_(key, _item)
        return self

    def set_at_(
        self, key: str, value: Union[dict, COMPATIBLE_TYPES], idx: INDEX_TYPING
    ) -> TensorDictBase:
        sub_td = self[idx]
        sub_td.set_(key, value)
        return self

    def _stack_onto_(
        self,
        key: str,
        list_item: List[COMPATIBLE_TYPES],
        dim: int,
    ) -> TensorDictBase:
        if dim == self.stack_dim:
            for source, tensordict_dest in zip(list_item, self.tensordicts):
                tensordict_dest.set_(key, source)
        else:
            # we must stack and unbind, there is no way to make it more efficient
            self.set_(key, torch.stack(list_item, dim))
        return self

    def get(
        self,
        key: NESTED_KEY,
        default: Union[str, COMPATIBLE_TYPES] = "_no_default_",
    ) -> COMPATIBLE_TYPES:
        # TODO: the stacking logic below works for nested keys, but the key in
        # self.valid_keys check will fail and we'll return the default instead.
        # For now we'll advise user that nested keys aren't supported, but it should be
        # fairly easy to add support if we could add nested keys to valid_keys.

        # we can handle the case where the key is a tuple of length 1
        if isinstance(key, tuple) and len(key) == 1:
            key = key[0]
        elif isinstance(key, tuple):
            tensordict, key = _get_leaf_tensordict(self, key)
            return tensordict[key]

        keys = self.valid_keys
        if not (key in keys):
            # first, let's try to update the valid keys
            self._update_valid_keys()
            keys = self.valid_keys

        if not (key in keys):
            return self._default_get(key, default)

        tensors = [td.get(key, default=default) for td in self.tensordicts]
        shapes = set(tensor.shape for tensor in tensors)
        if len(shapes) != 1:
            raise RuntimeError(
                f"found more than one unique shape in the tensors to be "
                f"stacked ({shapes}). This is likely due to a modification "
                f"of one of the stacked TensorDicts, where a key has been "
                f"updated/created with an uncompatible shape."
            )
        return torch.stack(tensors, self.stack_dim)

    def _make_meta(self, key: str) -> MetaTensor:
        return torch.stack(
            [td._get_meta(key) for td in self.tensordicts], self.stack_dim
        )

    def is_contiguous(self) -> bool:
        return False

    def contiguous(self) -> TensorDictBase:
        source = {key: value for key, value in self.items()}
        batch_size = self.batch_size
        device = self.device
        out = TensorDict(
            source=source,
            batch_size=batch_size,
            # we could probably just infer the items_meta by extending them
            # _meta_source=meta_source,
            device=device,
        )
        return out

    def clone(self, recurse: bool = True) -> TensorDictBase:
        if recurse:
            # This could be optimized using copy but we must be careful with
            # metadata (_is_shared etc)
            return LazyStackedTensorDict(
                *[td.clone() for td in self.tensordicts],
                stack_dim=self.stack_dim,
            )
        return LazyStackedTensorDict(
            *[td for td in self.tensordicts], stack_dim=self.stack_dim
        )

    def pin_memory(self) -> TensorDictBase:
        for td in self.tensordicts:
            td.pin_memory()
        return self

    def to(self, dest: Union[DEVICE_TYPING, Type], **kwargs) -> TensorDictBase:
        if isinstance(dest, type) and issubclass(dest, TensorDictBase):
            if isinstance(self, dest):
                return self
            kwargs.update({"batch_size": self.batch_size})
            return dest(source=self, **kwargs)
        elif isinstance(dest, (torch.device, str, int)):
            dest = torch.device(dest)
            if self.device is not None and dest == self.device:
                return self
            td = self.to_tensordict().to(dest, **kwargs)
            return td

        elif isinstance(dest, torch.Size):
            self.batch_size = dest
        else:
            raise NotImplementedError(
                f"dest must be a string, torch.device or a TensorDict "
                f"instance, {dest} not allowed"
            )

    def _check_new_batch_size(self, new_size: torch.Size):
        if len(new_size) <= self.stack_dim:
            raise RuntimeError(
                "Changing the batch_size of a LazyStackedTensorDicts can only "
                "be done with sizes that are at least as long as the "
                "stacking dimension."
            )
        super()._check_new_batch_size(new_size)

    def _change_batch_size(self, new_size: torch.Size):
        if not hasattr(self, "_orig_batch_size"):
            self._orig_batch_size = self.batch_size
        elif self._orig_batch_size == new_size:
            del self._orig_batch_size
        self._batch_size = new_size

    def keys(self, include_nested: bool = False) -> _LazyStackedTensorDictKeysView:
        keys = _LazyStackedTensorDictKeysView(self, include_nested=include_nested)
        return keys

    def _update_valid_keys(self) -> None:
        valid_keys = set(self.tensordicts[0].keys())
        for td in self.tensordicts[1:]:
            valid_keys = valid_keys.intersection(td.keys())
        self._valid_keys = sorted(valid_keys)

    def select(
        self, *keys: str, inplace: bool = False, strict: bool = None
    ) -> LazyStackedTensorDict:
        # TODO: Add support for nested keys.
        for key in keys:
            if not isinstance(key, str):
                raise TypeError(
                    "All keys passed to LazyStackedTensorDict.select must be strings. "
                    f"Found {key} of type {type(key)}. Note that LazyStackedTensorDict "
                    "does not yet support nested keys."
                )
        # TODO: implement strict=True
        if strict:
            raise NotImplementedError(
                "strict=True is not yet implemented for LazyStackedTensorDict.select()"
            )
        # the following implementation keeps the hidden keys in the tensordicts
        excluded_keys = set(self.valid_keys) - set(keys)
        tensordicts = [
            td.exclude(*excluded_keys, inplace=inplace) for td in self.tensordicts
        ]
        if inplace:
            return self
        return LazyStackedTensorDict(
            *tensordicts,
            stack_dim=self.stack_dim,
        )

    def exclude(self, *keys: str, inplace: bool = False) -> LazyStackedTensorDict:
        tensordicts = [
            tensordict.exclude(*keys, inplace=inplace)
            for tensordict in self.tensordicts
        ]
        if inplace:
            self.tensordicts = tensordicts
            self._update_valid_keys()
            return self
        return torch.stack(tensordicts, dim=self.stack_dim)

    def __setitem__(self, item: INDEX_TYPING, value: TensorDictBase) -> TensorDictBase:
        if isinstance(item, list):
            item = torch.tensor(item, device=self.device)
        if isinstance(item, tuple) and any(
            isinstance(sub_index, list) for sub_index in item
        ):
            item = tuple(
                torch.tensor(sub_index, device=self.device)
                if isinstance(sub_index, list)
                else sub_index
                for sub_index in item
            )
        if (isinstance(item, Tensor) and item.dtype is torch.bool) or (
            isinstance(item, tuple)
            and any(
                isinstance(_item, Tensor) and _item.dtype is torch.bool
                for _item in item
            )
        ):
            raise RuntimeError(
                "setting values to a LazyStackTensorDict using boolean values is not supported yet."
                "If this feature is needed, feel free to raise an issue on github."
            )
        if isinstance(item, Tensor):
            # e.g. item.shape = [1, 2, 3] and stack_dim == 2
            if item.ndimension() >= self.stack_dim + 1:
                items = item.unbind(self.stack_dim)
                values = value.unbind(self.stack_dim)
                for td, _item, sub_td in zip(self.tensordicts, items, values):
                    td[_item] = sub_td
            else:
                values = value.unbind(self.stack_dim)
                for td, sub_td in zip(self.tensordicts, values):
                    td[item] = sub_td
            return self
        return super().__setitem__(item, value)

    def __contains__(self, item) -> bool:
        if isinstance(item, TensorDictBase):
            return any(item is td for td in self.tensordicts)
        super().__contains__(item)

    def __getitem__(self, item: INDEX_TYPING) -> TensorDictBase:
        if item is Ellipsis or (isinstance(item, tuple) and Ellipsis in item):
            item = convert_ellipsis_to_idx(item, self.batch_size)
        if isinstance(item, tuple) and sum(
            isinstance(_item, str) for _item in item
        ) not in [len(item), 0]:
            raise IndexError(_STR_MIXED_INDEX_ERROR)
        if isinstance(item, list):
            item = torch.tensor(item, device=self.device)
        if isinstance(item, tuple) and any(
            isinstance(sub_index, list) for sub_index in item
        ):
            item = tuple(
                torch.tensor(sub_index, device=self.device)
                if isinstance(sub_index, list)
                else sub_index
                for sub_index in item
            )
        if isinstance(item, str):
            return self.get(item)
        elif isinstance(item, tuple) and all(
            isinstance(sub_item, str) for sub_item in item
        ):
            out = self.get(item[0])
            if len(item) > 1:
                return out[item[1:]]
            else:
                return out
        elif isinstance(item, Tensor) and item.dtype == torch.bool:
            return self.masked_select(item)
        elif (
            isinstance(item, (Number,))
            or (isinstance(item, Tensor) and item.ndimension() == 0)
        ) and self.stack_dim == 0:
            return self.tensordicts[item]
        elif isinstance(item, (Tensor, list)) and self.stack_dim == 0:
            out = LazyStackedTensorDict(
                *[self.tensordicts[_item] for _item in item],
                stack_dim=self.stack_dim,
            )
            return out
        elif isinstance(item, (Tensor, list)) and self.stack_dim != 0:
            out = LazyStackedTensorDict(
                *[tensordict[item] for tensordict in self.tensordicts],
                stack_dim=self.stack_dim,
            )
            return out
        elif isinstance(item, slice) and self.stack_dim == 0:
            return LazyStackedTensorDict(
                *self.tensordicts[item], stack_dim=self.stack_dim
            )
        elif isinstance(item, slice) and self.stack_dim != 0:
            return LazyStackedTensorDict(
                *[tensordict[item] for tensordict in self.tensordicts],
                stack_dim=self.stack_dim,
            )
        elif isinstance(item, (slice, Number)):
            new_stack_dim = (
                self.stack_dim - 1 if isinstance(item, Number) else self.stack_dim
            )
            return LazyStackedTensorDict(
                *[td[item] for td in self.tensordicts],
                stack_dim=new_stack_dim,
            )
        elif isinstance(item, tuple):
            _sub_item = tuple(
                _item for i, _item in enumerate(item) if i == self.stack_dim
            )
            if len(_sub_item):
                tensordicts = self.tensordicts[_sub_item[0]]
                if isinstance(tensordicts, TensorDictBase):
                    return tensordicts
            else:
                tensordicts = self.tensordicts
            # select sub tensordicts
            _sub_item = tuple(
                _item for i, _item in enumerate(item) if i != self.stack_dim
            )
            if len(_sub_item):
                tensordicts = [td[_sub_item] for td in tensordicts]
            new_stack_dim = self.stack_dim - sum(
                [isinstance(_item, Number) for _item in item[: self.stack_dim]]
            )
            return torch.stack(list(tensordicts), dim=new_stack_dim)
        else:
            raise NotImplementedError(
                f"selecting StackedTensorDicts with type "
                f"{item.__class__.__name__} is not supported yet"
            )

    def del_(self, key: str, **kwargs) -> TensorDictBase:
        for td in self.tensordicts:
            td.del_(key, **kwargs)
        self._valid_keys.remove(key)
        return self

    def share_memory_(self, lock=True) -> TensorDictBase:
        for td in self.tensordicts:
            td.share_memory_()
        self._is_shared = True
        self.is_locked = lock
        return self

    def detach_(self) -> TensorDictBase:
        for td in self.tensordicts:
            td.detach_()
        return self

    def memmap_(self, prefix=None, lock=True) -> TensorDictBase:
        for td in self.tensordicts:
            td.memmap_(prefix=prefix)
        self._is_memmap = True
        self.is_locked = lock
        return self

    def expand(self, *shape, inplace: bool = False) -> TensorDictBase:
        if len(shape) == 1 and isinstance(shape[0], Sequence):
            shape = tuple(shape[0])
        stack_dim = len(shape) + self.stack_dim - self.ndimension()
        new_shape_tensordicts = [v for i, v in enumerate(shape) if i != stack_dim]
        tensordicts = [td.expand(*new_shape_tensordicts) for td in self.tensordicts]
        if inplace:
            self.tensordicts = tensordicts
            self.stack_dim = stack_dim
            return self
        return torch.stack(tensordicts, stack_dim)

    def update(
        self, input_dict_or_td: TensorDictBase, clone: bool = False, **kwargs
    ) -> TensorDictBase:
        if input_dict_or_td is self:
            # no op
            return self
        keys = set(self.keys(False))
        for key, value in input_dict_or_td.items():
            if clone and hasattr(value, "clone"):
                value = value.clone()
            else:
                value = tree_map(torch.clone, value)
            if isinstance(key, tuple):
                key, subkey = key[0], key[1:]
            else:
                subkey = tuple()
            # the key must be a string by now. Let's check if it is present
            if key in keys:
                target = self._get_meta(key)
                if target.is_tensordict():
                    if isinstance(value, dict):
                        value_unbind = TensorDict(
                            value, self.batch_size, _run_checks=False
                        ).unbind(self.stack_dim)
                    else:
                        value_unbind = value.unbind(self.stack_dim)
                    for t, _value in zip(self.tensordicts, value_unbind):
                        if len(subkey):
                            t.update({key: {subkey: _value}})
                        else:
                            t.update({key: _value})
                    continue
            self.set(key, value, **kwargs)
        self._update_valid_keys()
        return self

    def update_(
        self,
        input_dict_or_td: Union[Dict[str, COMPATIBLE_TYPES], TensorDictBase],
        clone: bool = False,
        **kwargs,
    ) -> TensorDictBase:
        if input_dict_or_td is self:
            # no op
            return self
        for key, value in input_dict_or_td.items():
            if not isinstance(value, _accepted_classes):
                raise TypeError(
                    f"Expected value to be one of types {_accepted_classes} "
                    f"but got {type(value)}"
                )
            if clone:
                value = value.clone()
            self.set_(key, value, **kwargs)
        return self

    def rename_key(
        self, old_key: str, new_key: str, safe: bool = False
    ) -> TensorDictBase:
        for td in self.tensordicts:
            td.rename_key(old_key, new_key, safe=safe)
        self._valid_keys = sorted(
            [key if key != old_key else new_key for key in self._valid_keys]
        )
        return self

    def masked_fill_(self, mask: Tensor, value: Union[float, bool]) -> TensorDictBase:
        mask_unbind = mask.unbind(dim=self.stack_dim)
        for _mask, td in zip(mask_unbind, self.tensordicts):
            td.masked_fill_(_mask, value)
        return self

    def masked_fill(self, mask: Tensor, value: Union[float, bool]) -> TensorDictBase:
        td_copy = self.clone()
        return td_copy.masked_fill_(mask, value)


class SavedTensorDict(TensorDictBase):
    """A saved tensordict class."""

    _safe = False
    _lazy = False

    def __init__(
        self,
        source: TensorDictBase,
        device: Optional[torch.device] = None,
        batch_size: Optional[Sequence[int]] = None,
    ):
        if not isinstance(source, TensorDictBase):
            raise TypeError(
                f"Expected source to be a TensorDictBase instance, but got {type(source)} instead."
            )
        elif isinstance(source, SavedTensorDict):
            source = source._load()
        if any(val.requires_grad for val in source.values_meta()):
            raise Exception(
                "SavedTensorDicts is not compatible with gradients, one of Tensors has requires_grad equals True"
            )
        self.file = tempfile.NamedTemporaryFile()  # noqa: P201
        self.filename = self.file.name
        # if source.is_memmap():
        #     source = source.clone()
        self._device = torch.device(device) if device is not None else source.device
        self._save(source)
        if batch_size is not None and batch_size != self.batch_size:
            raise RuntimeError("batch_size does not match self.batch_size.")

    def _save(self, tensordict: TensorDictBase) -> None:
        self._version = uuid.uuid1()
        self._keys = list(tensordict.keys())
        self._batch_size = tensordict.batch_size
        self._td_fields = _td_fields(tensordict)
        self._dict_meta = {key: value for key, value in tensordict.items_meta()}
        torch.save(tensordict, self.filename)

    def _make_meta(self, key: str) -> MetaTensor:
        if key not in self._dict_meta:
            raise RuntimeError(
                f'the key "{key}" was not found in SavedTensorDict._dict_meta (keys: {self._dict_meta.keys()}.'
            )
        return self._dict_meta["key"]

    def _load(self) -> TensorDictBase:
        return torch.load(self.filename, map_location=self.device)

    @property
    def batch_size(self) -> torch.Size:
        return self._batch_size

    @batch_size.setter
    def batch_size(self, new_size: torch.Size):
        return self._batch_size_setter(new_size)

    def _batch_size_setter(self, new_size: torch.Size):
        td = self._load()
        td.batch_size = new_size
        self._save(td)
        return super()._batch_size_setter(new_size)

    @property
    def device(self) -> Union[None, torch.device]:
        return self._device

    @device.setter
    def device(self, value: DEVICE_TYPING) -> None:
        raise RuntimeError(
            "device cannot be set using tensordict.device = device, "
            "because device cannot be updated in-place. To update device, use "
            "tensordict.to(new_device), which will return a new tensordict "
            "on the new device."
        )

    def keys(self, include_nested: bool = False) -> Sequence[str]:
        # TODO: support iteration over nested keys
        if include_nested:
            raise ValueError(
                "SavedTensorDict does not currently support iteration over nested keys."
            )
        for k in self._keys:
            yield k

    def get(
        self, key: NESTED_KEY, default: Union[str, COMPATIBLE_TYPES] = "_no_default_"
    ) -> COMPATIBLE_TYPES:
        td = self._load()
        return td.get(key, default=default)

    def set(
        self, key: NESTED_KEY, value: Union[dict, COMPATIBLE_TYPES], **kwargs
    ) -> TensorDictBase:
        if self.is_locked:
            # TODO: self.keys doesn't return nested keys currently, so this might fail
            # if tensordict is locked.
            if key not in self.keys():
                raise RuntimeError("Cannot modify locked TensorDict")
        td = self._load()
        td.set(key, value, **kwargs)
        self._save(td)
        return self

    def set_default(
        self, key: NESTED_KEY, item: COMPATIBLE_TYPES, inplace: bool = False, **kwargs
    ) -> COMPATIBLE_TYPES:
        """Returns the value of the key if the key is in the tensordict. If not, insert
        key with a value of item and returns item.

        Args:
            key (str): name of the item
            item (torch.Tensor): value to be stored in the tensordict
            inplace (bool, optional): if True and if a key matches an existing
                key in the tensordict, then the update will occur in-place
                for that key-value pair. Default is :obj:`False`.

        Returns:
            the value of the key or item if the key is not in the tensordict

        """
        if isinstance(key, tuple):
            raise TypeError("SavedTensorDict does not currently support nested keys.")
        return super().set_default(key=key, item=item, inplace=inplace, **kwargs)

    def expand(self, *shape, inplace: bool = False) -> TensorDictBase:
        if len(shape) == 1 and isinstance(shape[0], Sequence):
            shape = tuple(shape[0])
        td = self._load()
        td = td.expand(*shape)
        if inplace:
            self._save(td)
            return self
        return td.to(SavedTensorDict)

    def _stack_onto_(
        self,
        key: str,
        list_item: List[COMPATIBLE_TYPES],
        dim: int,
    ) -> TensorDictBase:
        td = self._load()
        td._stack_onto_(key, list_item, dim)
        self._save(td)
        return self

    def set_(
        self, key: str, value: Union[dict, COMPATIBLE_TYPES], no_check: bool = False
    ) -> TensorDictBase:
        # TODO: self.keys() doesn't return nested keys
        if key not in self.keys():
            raise KeyError(f"key {key} not found in {self.keys()}")
        self.set(key, value)
        return self

    def set_at_(
        self, key: str, value: Union[dict, COMPATIBLE_TYPES], idx: INDEX_TYPING
    ) -> TensorDictBase:
        td = self._load()
        td.set_at_(key, value, idx)
        self._save(td)
        return self

    def update(
        self,
        input_dict_or_td: Union[Dict[str, COMPATIBLE_TYPES], TensorDictBase],
        clone: bool = False,
        **kwargs,
    ) -> TensorDictBase:
        if input_dict_or_td is self:
            # no op
            return self
        td = self._load()
        keys = set(td.keys(True))
        for key, value in input_dict_or_td.items():
            # if not isinstance(value, _accepted_classes):
            #     raise TypeError(
            #         f"Expected value to be one of types {_accepted_classes} "
            #         f"but got {type(value)}"
            #     )
            if clone and hasattr(value, clone):
                value = value.clone()
            if isinstance(key, tuple):
                key, subkey = key[0], key[1:]
            else:
                subkey = []
            # the key must be a string by now. Let's check if it is present
            if key in keys:
                target = self._get_meta(key)
                if target.is_tensordict():
                    target = self.get(key)
                    if len(subkey):
                        target.update({subkey: value})
                    else:
                        target.update(value)
                    continue
            td.set(key, value, inplace=False, **kwargs)
            if clone:
                value = value.clone()
            td.set(key, value, **kwargs)
        self._save(td)
        return self

    def update_(
        self,
        input_dict_or_td: Union[Dict[str, COMPATIBLE_TYPES], TensorDictBase],
        clone: bool = False,
    ) -> TensorDictBase:
        if input_dict_or_td is self:
            return self
        return self.update(input_dict_or_td, clone=clone)

    def __del__(self) -> None:
        if hasattr(self, "file"):
            self.file.close()

    def is_shared(self, no_check: bool = False) -> bool:
        return False

    def is_memmap(self, no_check: bool = False) -> bool:
        return False

    def share_memory_(self, lock=True) -> TensorDictBase:
        raise RuntimeError("SavedTensorDict cannot be put in shared memory.")

    def memmap_(self, prefix=None, lock=True) -> TensorDictBase:
        raise RuntimeError(
            "SavedTensorDict and memmap are mutually exclusive features."
        )

    def detach_(self) -> TensorDictBase:
        raise RuntimeError("SavedTensorDict cannot be put detached.")

    def items(
        self, include_nested: bool = False
    ) -> Iterator[Tuple[str, COMPATIBLE_TYPES]]:
        version = self._version
        for v in self._load().items(include_nested=include_nested):
            if version != self._version:
                raise RuntimeError("The SavedTensorDict changed while querying items.")
            yield v

    def values(self, include_nested: bool = False) -> Iterator[COMPATIBLE_TYPES]:
        version = self._version
        for v in self._load().values(include_nested=include_nested):
            if version != self._version:
                raise RuntimeError("The SavedTensorDict changed while querying values.")
            yield v

    def is_contiguous(self) -> bool:
        return False

    def contiguous(self) -> TensorDictBase:
        return self._load().contiguous()

    def clone(self, recurse: bool = True) -> TensorDictBase:
        return SavedTensorDict(self, device=self.device)

    def select(
        self, *keys: str, inplace: bool = False, strict: bool = True
    ) -> TensorDictBase:
        _source = self.contiguous().select(*keys, strict=strict)
        if inplace:
            self._save(_source)
            return self
        return SavedTensorDict(source=_source)

    def rename_key(
        self, old_key: str, new_key: str, safe: bool = False
    ) -> TensorDictBase:
        td = self._load()
        td.rename_key(old_key, new_key, safe=safe)
        self._save(td)
        return self

    def __repr__(self) -> str:
        return (
            f"SavedTensorDict(\n\tfields={{{self._td_fields}}}, \n\t"
            f"batch_size={self.batch_size}, \n\tfile={self.filename})"
        )

    def to(self, dest: Union[DEVICE_TYPING, Type], **kwargs):
        if isinstance(dest, type) and issubclass(dest, TensorDictBase):
            if isinstance(self, dest):
                return self
            kwargs.update({"batch_size": self.batch_size})
            td = dest(
                source=self.to_dict(),
                **kwargs,
            )
            return td
        elif isinstance(dest, (torch.device, str, int)):
            # must be device
            dest = torch.device(dest)
            if self.device is not None and dest == self.device:
                return self
            self_copy = copy(self)
            self_copy._device = dest
            self_copy._dict_meta = deepcopy(self._dict_meta)
            for k in self.keys():
                self_copy._dict_meta[k].device = dest
            return self_copy
        if isinstance(dest, torch.Size):
            self.batch_size = dest
        else:
            raise NotImplementedError(
                f"dest must be a string, torch.device or a TensorDict "
                f"instance, {dest} not allowed"
            )

    def to_tensordict(self):
        """Returns a regular TensorDict instance from the TensorDictBase.

        Makes a copy of the tensor dict.

        Memmap and shared memory tensors are converted to regular tensors.

        Returns:
            a new TensorDict object containing the same values.

        """
        td = self._load()
        return TensorDict(
            {
                key: value.clone()
                if not isinstance(value, TensorDictBase)
                else value.to_tensordict()
                for key, value in td.items()
            },
            device=self.device,
            batch_size=self.batch_size,
        )

    def _change_batch_size(self, new_size: torch.Size):
        if not hasattr(self, "_orig_batch_size"):
            self._orig_batch_size = self.batch_size
        elif self._orig_batch_size == new_size:
            del self._orig_batch_size
        self._batch_size = new_size

    def del_(self, key: str) -> TensorDictBase:
        td = self._load()
        td = td.del_(key)
        self._save(td)
        return self

    def pin_memory(self) -> TensorDictBase:
        raise RuntimeError("pin_memory requires tensordicts that live in memory.")

    def __reduce__(self, *args, **kwargs):
        if hasattr(self, "file"):
            file = self.file
            del self.file
            self_copy = copy(self)
            self.file = file
            return super(SavedTensorDict, self_copy).__reduce__(*args, **kwargs)
        return super().__reduce__(*args, **kwargs)

    def __getitem__(self, idx: INDEX_TYPING) -> TensorDictBase:
        if isinstance(idx, list):
            idx = torch.tensor(idx, device=self.device)
        if isinstance(idx, tuple) and any(
            isinstance(sub_index, list) for sub_index in idx
        ):
            idx = tuple(
                torch.tensor(sub_index, device=self.device)
                if isinstance(sub_index, list)
                else sub_index
                for sub_index in idx
            )
        if idx is Ellipsis or (isinstance(idx, tuple) and Ellipsis in idx):
            idx = convert_ellipsis_to_idx(idx, self.batch_size)

        if isinstance(idx, tuple) and sum(
            isinstance(_idx, str) for _idx in idx
        ) not in [len(idx), 0]:
            raise IndexError(_STR_MIXED_INDEX_ERROR)

        if isinstance(idx, str):
            return self.get(idx)
        elif isinstance(idx, tuple) and all(
            isinstance(sub_idx, str) for sub_idx in idx
        ):
            out = self.get(idx[0])
            if len(idx) > 1:
                return out[idx[1:]]
            else:
                return out
        elif isinstance(idx, Number):
            idx = (idx,)
        elif isinstance(idx, Tensor) and idx.dtype == torch.bool:
            return self.masked_select(idx)
        if not self.batch_size:
            raise IndexError(
                "indexing a tensordict with td.batch_dims==0 is not permitted"
            )
        return self.get_sub_tensordict(idx)

    def masked_fill_(self, mask: Tensor, value: Union[float, bool]) -> TensorDictBase:
        td = self._load()
        td.masked_fill_(mask, value)
        self._save(td)
        return self

    def masked_fill(self, mask: Tensor, value: Union[float, bool]) -> TensorDictBase:
        td_copy = self.clone()
        return td_copy.masked_fill_(mask, value)


class _CustomOpTensorDict(TensorDictBase):
    """Encodes lazy operations on tensors contained in a TensorDict."""

    _lazy = True

    def __init__(
        self,
        source: TensorDictBase,
        custom_op: str,
        inv_op: Optional[str] = None,
        custom_op_kwargs: Optional[dict] = None,
        inv_op_kwargs: Optional[dict] = None,
        batch_size: Optional[Sequence[int]] = None,
    ):
        super().__init__()

        self._is_shared = None
        self._is_memmap = None

        if not isinstance(source, TensorDictBase):
            raise TypeError(
                f"Expected source to be a TensorDictBase isntance, "
                f"but got {type(source)} instead."
            )
        self._source = source
        self.custom_op = custom_op
        self.inv_op = inv_op
        self.custom_op_kwargs = custom_op_kwargs if custom_op_kwargs is not None else {}
        self.inv_op_kwargs = inv_op_kwargs if inv_op_kwargs is not None else {}
        self._batch_size = None
        if batch_size is not None and batch_size != self.batch_size:
            raise RuntimeError("batch_size does not match self.batch_size.")

    def _update_custom_op_kwargs(
        self, source_meta_tensor: MetaTensor
    ) -> Dict[str, Any]:
        """Allows for a transformation to be customized for a certain shape, device or dtype.

        By default, this is a no-op on self.custom_op_kwargs

        Args:
            source_meta_tensor: corresponding MetaTensor

        Returns:
            a dictionary with the kwargs of the operation to execute
            for the tensor

        """
        return self.custom_op_kwargs

    def _update_inv_op_kwargs(self, source_tensor: Tensor) -> Dict[str, Any]:
        """Allows for an inverse transformation to be customized for a certain shape, device or dtype.

        By default, this is a no-op on self.inv_op_kwargs

        Args:
            source_tensor: corresponding tensor

        Returns:
            a dictionary with the kwargs of the operation to execute for
            the tensor

        """
        return self.inv_op_kwargs

    @property
    def device(self) -> Union[None, torch.device]:
        return self._source.device

    @device.setter
    def device(self, value: DEVICE_TYPING) -> None:
        self._source.device = value

    def _make_meta(self, key: str) -> MetaTensor:
        item = self._source._get_meta(key)
        return getattr(item, self.custom_op)(**self._update_custom_op_kwargs(item))

    def _get_meta(self, key) -> MetaTensor:
        return self._make_meta(key)

    @property
    def batch_size(self) -> torch.Size:
        if self._batch_size is None:
            self._batch_size = getattr(
                MetaTensor(*self._source.batch_size), self.custom_op
            )(**self.custom_op_kwargs).shape
        return self._batch_size

    @batch_size.setter
    def batch_size(self, new_size: torch.Size):
        return self._batch_size_setter(new_size)

    def _change_batch_size(self, new_size: torch.Size):
        if not hasattr(self, "_orig_batch_size"):
            self._orig_batch_size = self.batch_size
        elif self._orig_batch_size == new_size:
            del self._orig_batch_size
        self._batch_size = new_size

    def get(
        self,
        key: NESTED_KEY,
        default: Union[str, COMPATIBLE_TYPES] = "_no_default_",
        _return_original_tensor: bool = False,
    ) -> COMPATIBLE_TYPES:
        # TODO: temporary hack while SavedTensorDict and LazyStackedTensorDict don't
        # support nested iteration
        if isinstance(self._source, (LazyStackedTensorDict, SavedTensorDict)):
            include_nested = False
        else:
            include_nested = True

        if key in self._source.keys(include_nested=include_nested):
            source_meta_tensor = self._source._get_meta(key)
            item = self._source.get(key)
            transformed_tensor = getattr(item, self.custom_op)(
                **self._update_custom_op_kwargs(source_meta_tensor)
            )
            if not _return_original_tensor:
                return transformed_tensor
            return transformed_tensor, item
        else:
            if _return_original_tensor:
                raise RuntimeError(
                    "_return_original_tensor not compatible with get(..., "
                    "default=smth)"
                )
            return self._default_get(key, default)

    def set(
        self, key: str, value: Union[dict, COMPATIBLE_TYPES], **kwargs
    ) -> TensorDictBase:
        if self.inv_op is None:
            raise Exception(
                f"{self.__class__.__name__} does not support setting values. "
                f"Consider calling .contiguous() before calling this method."
            )
        if self.is_locked:
            if key not in self.keys():
                raise RuntimeError("Cannot modify locked TensorDict")
        proc_value = self._process_input(
            value,
            check_device=False,
            check_tensor_shape=True,
        )
        proc_value = getattr(proc_value, self.inv_op)(
            **self._update_inv_op_kwargs(proc_value)
        )
        self._source.set(key, proc_value, **kwargs)
        return self

    def set_(
        self, key: str, value: Union[dict, COMPATIBLE_TYPES], no_check: bool = False
    ) -> _CustomOpTensorDict:
        if not no_check:
            if self.inv_op is None:
                raise Exception(
                    f"{self.__class__.__name__} does not support setting values. "
                    f"Consider calling .contiguous() before calling this method."
                )
            value = self._process_input(
                value,
                check_device=False,
                check_tensor_shape=True,
            )

        value = getattr(value, self.inv_op)(**self._update_inv_op_kwargs(value))
        self._source.set_(key, value)
        return self

    def set_at_(
        self, key: str, value: Union[dict, COMPATIBLE_TYPES], idx: INDEX_TYPING
    ) -> _CustomOpTensorDict:
        transformed_tensor, original_tensor = self.get(
            key, _return_original_tensor=True
        )
        if transformed_tensor.data_ptr() != original_tensor.data_ptr():
            raise RuntimeError(
                f"{self} original tensor and transformed_in do not point to the "
                f"same storage. Setting values in place is not currently "
                f"supported in this setting, consider calling "
                f"`td.clone()` before `td.set_at_(...)`"
            )
        if not isinstance(value, _accepted_classes):
            value = self._process_input(
                value, check_tensor_shape=False, check_device=False
            )
        transformed_tensor[idx] = value
        return self

    def _stack_onto_(
        self,
        key: str,
        list_item: List[COMPATIBLE_TYPES],
        dim: int,
    ) -> TensorDictBase:
        raise RuntimeError(
            f"stacking tensordicts is not allowed for type {type(self)}"
            f"consider calling 'to_tensordict()` first"
        )

    def __repr__(self) -> str:
        custom_op_kwargs_str = ", ".join(
            [f"{key}={value}" for key, value in self.custom_op_kwargs.items()]
        )
        indented_source = textwrap.indent(f"source={self._source}", "\t")
        return (
            f"{self.__class__.__name__}(\n{indented_source}, "
            f"\n\top={self.custom_op}({custom_op_kwargs_str}))"
        )

    def keys(self, include_nested: bool = False) -> _TensorDictKeysView:
        return self._source.keys(include_nested=include_nested)

    def select(
        self, *keys: str, inplace: bool = False, strict: bool = True
    ) -> _CustomOpTensorDict:
        if inplace:
            self._source.select(*keys, inplace=inplace, strict=strict)
            return self
        self_copy = copy(self)
        self_copy._source = self_copy._source.select(*keys, strict=strict)
        return self_copy

    def exclude(self, *keys: str, inplace: bool = False) -> TensorDictBase:
        if inplace:
            return super().exclude(*keys, inplace=True)
        return TensorDict(
            {key: value.clone() for key, value in self.items()},
            batch_size=self.batch_size,
            device=self.device,
            _run_checks=False,
        ).exclude(*keys, inplace=True)

    def clone(self, recurse: bool = True) -> TensorDictBase:
        if not recurse:
            return copy(self)
        return TensorDict(
            source=self.to_dict(),
            batch_size=self.batch_size,
            device=self.device,
        )

    def is_contiguous(self) -> bool:
        return all([value.is_contiguous() for _, value in self.items()])

    def contiguous(self) -> TensorDictBase:
        if self.is_contiguous():
            return self
        return self.to(TensorDict)

    def rename_key(
        self, old_key: str, new_key: str, safe: bool = False
    ) -> _CustomOpTensorDict:
        self._source.rename_key(old_key, new_key, safe=safe)
        return self

    def del_(self, key: str) -> _CustomOpTensorDict:
        self._source = self._source.del_(key)
        return self

    def to(self, dest: Union[DEVICE_TYPING, Type], **kwargs) -> TensorDictBase:
        if isinstance(dest, type) and issubclass(dest, TensorDictBase):
            if isinstance(self, dest):
                return self
            return dest(source=self)
        elif isinstance(dest, (torch.device, str, int)):
            if self.device is not None and torch.device(dest) == self.device:
                return self
            td = self._source.to(dest, **kwargs)
            self_copy = copy(self)
            self_copy._source = td
            return self_copy
        else:
            raise NotImplementedError(
                f"dest must be a string, torch.device or a TensorDict "
                f"instance, {dest} not allowed"
            )

    def pin_memory(self) -> TensorDictBase:
        self._source.pin_memory()
        return self

    def detach_(self):
        self._source.detach_()

    def masked_fill_(self, mask: Tensor, value: Union[float, bool]) -> TensorDictBase:
        for key, item in self.items():
            # source_meta_tensor = self._get_meta(key)
            val = self._source.get(key)
            mask_exp = expand_right(
                mask, list(mask.shape) + list(val.shape[self._source.batch_dims :])
            )
            mask_proc_inv = getattr(mask_exp, self.inv_op)(
                **self._update_inv_op_kwargs(item)
            )
            val[mask_proc_inv] = value
            self._source.set(key, val)
        return self

    def masked_fill(self, mask: Tensor, value: Union[float, bool]) -> TensorDictBase:
        td_copy = self.clone()
        return td_copy.masked_fill_(mask, value)

    def memmap_(self, prefix=None, lock=True):
        self._source.memmap_(prefix=prefix)
        self._is_memmap = True
        self.is_locked = lock
        return self

    def share_memory_(self, lock=True):
        self._source.share_memory_()
        self._is_shared = True
        self.is_locked = lock


class _UnsqueezedTensorDict(_CustomOpTensorDict):
    """A lazy view on an unsqueezed TensorDict.

    When calling `tensordict.unsqueeze(dim)`, a lazy view of this operation is
    returned such that the following code snippet works without raising an
    exception:

        >>> assert tensordict.unsqueeze(dim).squeeze(dim) is tensordict

    Examples:
        >>> from tensordict import TensorDict
        >>> import torch
        >>> td = TensorDict({'a': torch.randn(3, 4)}, batch_size=[3])
        >>> td_unsqueeze = td.unsqueeze(-1)
        >>> print(td_unsqueeze.shape)
        torch.Size([3, 1])
        >>> print(td_unsqueeze.squeeze(-1) is td)
        True
    """

    def squeeze(self, dim: Optional[int]) -> TensorDictBase:
        if dim is not None and dim < 0:
            dim = self.batch_dims + dim
        if dim == self.custom_op_kwargs.get("dim"):
            return self._source
        return super().squeeze(dim)

    def _stack_onto_(
        self,
        key: str,
        list_item: List[COMPATIBLE_TYPES],
        dim: int,
    ) -> TensorDictBase:
        unsqueezed_dim = self.custom_op_kwargs["dim"]
        diff_to_apply = 1 if dim < unsqueezed_dim else 0
        list_item_unsqueeze = [
            item.squeeze(unsqueezed_dim - diff_to_apply) for item in list_item
        ]
        return self._source._stack_onto_(key, list_item_unsqueeze, dim)


class _SqueezedTensorDict(_CustomOpTensorDict):
    """A lazy view on a squeezed TensorDict.

    See the `UnsqueezedTensorDict` class documentation for more information.

    """

    def unsqueeze(self, dim: int) -> TensorDictBase:
        if dim < 0:
            dim = self.batch_dims + dim + 1
        inv_op_dim = self.inv_op_kwargs.get("dim")
        if inv_op_dim < 0:
            inv_op_dim = self.batch_dims + inv_op_dim + 1
        if dim == inv_op_dim:
            return self._source
        return super().unsqueeze(dim)

    def _stack_onto_(
        self,
        key: str,
        list_item: List[COMPATIBLE_TYPES],
        dim: int,
    ) -> TensorDictBase:
        squeezed_dim = self.custom_op_kwargs["dim"]
        # dim=0, squeezed_dim=2, [3, 4, 5] [3, 4, 1, 5] [[4, 5], [4, 5], [4, 5]] => unsq 1
        # dim=1, squeezed_dim=2, [3, 4, 5] [3, 4, 1, 5] [[3, 5], [3, 5], [3, 5], [3, 4]] => unsq 1
        # dim=2, squeezed_dim=2, [3, 4, 5] [3, 4, 1, 5] [[3, 4], [3, 4], ...] => unsq 2
        diff_to_apply = 1 if dim < squeezed_dim else 0
        list_item_unsqueeze = [
            item.unsqueeze(squeezed_dim - diff_to_apply) for item in list_item
        ]
        return self._source._stack_onto_(key, list_item_unsqueeze, dim)


class _ViewedTensorDict(_CustomOpTensorDict):
    def _update_custom_op_kwargs(
        self, source_meta_tensor: MetaTensor
    ) -> Dict[str, Any]:
        new_dim_list = list(self.custom_op_kwargs.get("size"))
        new_dim_list += list(source_meta_tensor.shape[self._source.batch_dims :])
        new_dim = torch.Size(new_dim_list)
        new_dict = deepcopy(self.custom_op_kwargs)
        new_dict.update({"size": new_dim})
        return new_dict

    def _update_inv_op_kwargs(self, tensor: Tensor) -> Dict:
        size = list(self.inv_op_kwargs.get("size"))
        size += list(tensor.shape[self.batch_dims :])
        new_dim = torch.Size(size)
        new_dict = deepcopy(self.inv_op_kwargs)
        new_dict.update({"size": new_dim})
        return new_dict

    def view(
        self, *shape, size: Optional[Union[List, Tuple, torch.Size]] = None
    ) -> TensorDictBase:
        if len(shape) == 0 and size is not None:
            return self.view(*size)
        elif len(shape) == 1 and isinstance(shape[0], (list, tuple, torch.Size)):
            return self.view(*shape[0])
        elif not isinstance(shape, torch.Size):
            shape = infer_size_impl(shape, self.numel())
            shape = torch.Size(shape)
        if shape == self._source.batch_size:
            return self._source
        return super().view(*shape)


class _PermutedTensorDict(_CustomOpTensorDict):
    """A lazy view on a TensorDict with the batch dimensions permuted.

    When calling `tensordict.permute(dims_list, dim)`, a lazy view of this operation is
    returned such that the following code snippet works without raising an
    exception:

        >>> assert tensordict.permute(dims_list, dim).permute(dims_list, dim) is tensordict

    Examples:
        >>> from tensordict import TensorDict
        >>> import torch
        >>> td = TensorDict({'a': torch.randn(4, 5, 6, 9)}, batch_size=[3])
        >>> td_permute = td.permute(dims=(2, 1, 0))
        >>> print(td_permute.shape)
        torch.Size([6, 5, 4])
        >>> print(td_permute.permute(dims=(2, 1, 0)) is td)
        True

    """

    def permute(
        self,
        *dims_list: int,
        dims=None,
    ) -> TensorDictBase:
        if len(dims_list) == 0:
            dims_list = dims
        elif len(dims_list) == 1 and not isinstance(dims_list[0], int):
            dims_list = dims_list[0]
        if len(dims_list) != len(self.shape):
            raise RuntimeError(
                f"number of dims don't match in permute (got {len(dims_list)}, expected {len(self.shape)}"
            )
        if not len(dims_list) and not self.batch_dims:
            return self
        if np.array_equal(dims_list, range(self.batch_dims)):
            return self
        if np.array_equal(np.argsort(dims_list), self.inv_op_kwargs.get("dims")):
            return self._source
        return super().permute(*dims_list)

    def add_missing_dims(self, num_dims: int, batch_dims: Tuple[int]) -> Tuple[int]:
        dim_diff = num_dims - len(batch_dims)
        all_dims = [i for i in range(num_dims)]
        for i, x in enumerate(batch_dims):
            if x < 0:
                x = x - dim_diff
            all_dims[i] = x
        return tuple(all_dims)

    def _update_custom_op_kwargs(self, source_meta_tensor: MetaTensor) -> Dict:
        new_dims = self.add_missing_dims(
            len(source_meta_tensor.shape), self.custom_op_kwargs["dims"]
        )
        kwargs = deepcopy(self.custom_op_kwargs)
        kwargs.update({"dims": new_dims})
        return kwargs

    def _update_inv_op_kwargs(self, tensor: Tensor) -> Dict[str, Any]:
        new_dims = self.add_missing_dims(
            self._source.batch_dims + len(tensor.shape[self.batch_dims :]),
            self.custom_op_kwargs["dims"],
        )
        kwargs = deepcopy(self.custom_op_kwargs)
        kwargs.update({"dims": tuple(np.argsort(new_dims))})
        return kwargs

    def _stack_onto_(
        self,
        key: str,
        list_item: List[COMPATIBLE_TYPES],
        dim: int,
    ) -> TensorDictBase:

        permute_dims = self.custom_op_kwargs["dims"]
        inv_permute_dims = np.argsort(permute_dims)
        new_dim = [i for i, v in enumerate(inv_permute_dims) if v == dim][0]
        inv_permute_dims = [p for p in inv_permute_dims if p != dim]
        inv_permute_dims = np.argsort(np.argsort(inv_permute_dims))

        list_permuted_items = []
        for item in list_item:
            perm = list(inv_permute_dims) + list(
                range(self.batch_dims - 1, item.ndimension())
            )
            list_permuted_items.append(item.permute(*perm))
        self._source._stack_onto_(key, list_permuted_items, new_dim)
        return self


def _make_repr(key, item: MetaTensor, tensordict):
    if item.is_tensordict():
        return f"{key}: {repr(tensordict[key])}"
    return f"{key}: {item.get_repr()}"


def _td_fields(td: TensorDictBase) -> str:
    return indent(
        "\n"
        + ",\n".join(
            sorted([_make_repr(key, item, td) for key, item in td.items_meta()])
        ),
        4 * " ",
    )


def _check_keys(
    list_of_tensordicts: Sequence[TensorDictBase], strict: bool = False
) -> Set[str]:
    keys: Set[str] = set()
    for td in list_of_tensordicts:
        if not len(keys):
            keys = set(td.keys())
        else:
            if not strict:
                keys = keys.intersection(set(td.keys()))
            else:
                if len(set(td.keys()).difference(keys)) or len(set(td.keys())) != len(
                    keys
                ):
                    raise KeyError(
                        f"got keys {keys} and {set(td.keys())} which are "
                        f"incompatible"
                    )
    return keys


_accepted_classes = (
    Tensor,
    MemmapTensor,
    TensorDictBase,
)


def _expand_to_match_shape(parent_batch_size, tensor, self_batch_dims, self_device):
    if hasattr(tensor, "dtype"):
        return torch.zeros(
            *parent_batch_size,
            *tensor.shape[self_batch_dims:],
            dtype=tensor.dtype,
            device=self_device,
        )
    else:
        # tensordict
        out = TensorDict(
            {},
            [*parent_batch_size, *tensor.shape[self_batch_dims:]],
            device=self_device,
        )
        return out


# seems like we can do without registering in pytree -- which requires us to create a new TensorDict,
# an operation that does not come for free

# def _flatten_tensordict(tensordict):
#     return tensordict, tuple()
#     # keys, values = list(zip(*tensordict.items()))
#     # # represent values as batched tensors
#     # vmap_level = 0
#     # in_dim
#     # values = [_add_batch_dim(value, in_dim, vmap_level)
#     # return list(values), (list(keys), tensordict.device, tensordict.batch_size)
#
# def _unflatten_tensordict(values, context):
#     return values
#     # values = [_unwrap_value(value) for value in values]
#     # keys, device, batch_size = context
#     # print(values[0].shape)
#     # return TensorDict(
#     #     {key: value for key, value in zip(keys, values)},
#     #     [],
#     #     # [*new_batch_sizes[0], *batch_size],
#     #     # new_batch_sizes[0],
#     #     device=device
#     # )
#
#
# _register_pytree_node(TensorDict, _flatten_tensordict, _unflatten_tensordict)


def make_tensordict(
    batch_size: Optional[Union[Sequence[int], torch.Size, int]] = None,
    device: Optional[DEVICE_TYPING] = None,
    **kwargs,  # source
) -> TensorDict:
    """Returns a TensorDict created from the keyword arguments.

    If batch_size is not specified, returns the maximum batch size possible

    Args:
        **kwargs (TensorDict or torch.Tensor): keyword arguments as data source.
        batch_size (iterable of int, optional): a batch size for the tensordict.
        device (torch.device or compatible type, optional): a device for the TensorDict.

    """
    if batch_size is None:
        batch_size = _find_max_batch_size(kwargs)
    return TensorDict(kwargs, batch_size=batch_size, device=device)


def _find_max_batch_size(source: Union[TensorDictBase, dict]) -> list[int]:
    tensor_data = list(source.values())
    batch_size = []
    if not tensor_data:  # when source is empty
        return batch_size
    curr_dim = 0
    while True:
        if tensor_data[0].dim() > curr_dim:
            curr_dim_size = tensor_data[0].size(curr_dim)
        else:
            return batch_size
        for tensor in tensor_data[1:]:
            if tensor.dim() <= curr_dim or tensor.size(curr_dim) != curr_dim_size:
                return batch_size
        batch_size.append(curr_dim_size)
        curr_dim += 1<|MERGE_RESOLUTION|>--- conflicted
+++ resolved
@@ -2419,11 +2419,7 @@
             value = self._process_input(
                 value, check_tensor_shape=False, check_device=False
             )
-<<<<<<< HEAD
-        if key not in self.keys(include_nested=isinstance(key, tuple)):
-=======
         if key not in self.keys(is_nested):
->>>>>>> 96d18e0f
             raise KeyError(f"did not find key {key} in {self.__class__.__name__}")
         tensor_in = self.get(key)
 
@@ -3222,12 +3218,8 @@
         inplace: bool = False,
         _run_checks: bool = True,
     ) -> TensorDictBase:
-<<<<<<< HEAD
-        keys = self.keys(include_nested=isinstance(key, tuple))
-=======
         is_nested = isinstance(key, tuple)
         keys = self.keys(is_nested)
->>>>>>> 96d18e0f
         if self.is_locked:
             if not inplace or key not in keys:
                 raise RuntimeError("Cannot modify locked TensorDict")
@@ -3295,11 +3287,7 @@
             tensor = self._process_input(
                 tensor, check_device=False, check_tensor_shape=False
             )
-<<<<<<< HEAD
-            if key not in self.keys(include_nested=isinstance(key, tuple)):
-=======
             if key not in self.keys(is_nested):
->>>>>>> 96d18e0f
                 raise KeyError(f"key {key} not found in {self.keys()}")
             if (
                 not isinstance(tensor, dict)
