--- conflicted
+++ resolved
@@ -672,10 +672,6 @@
         if input_dict_or_td is self:
             # no op
             return self
-<<<<<<< HEAD
-        # keys = set(self.keys(False))
-=======
->>>>>>> 55cccd8c
         for key, value in input_dict_or_td.items():
             if clone and hasattr(value, "clone"):
                 value = value.clone()
