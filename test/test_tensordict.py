# Copyright (c) Meta Platforms, Inc. and affiliates.
#
# This source code is licensed under the MIT license found in the
# LICENSE file in the root directory of this source tree.

import argparse
import os.path
import re

import numpy as np
import pytest
import torch
from _utils_internal import TestTensorDictsBase, get_available_devices, prod
from tensordict import (
    LazyStackedTensorDict,
    MemmapTensor,
    SavedTensorDict,
    TensorDict,
)
from tensordict.tensordict import TensorDictBase
from tensordict.tensordict import _stack as stack_td
from tensordict.tensordict import assert_allclose_td, make_tensordict, pad
from tensordict.utils import _getitem_batch_size, convert_ellipsis_to_idx
from torch import multiprocessing as mp


@pytest.mark.parametrize("device", get_available_devices())
def test_tensordict_set(device):
    torch.manual_seed(1)
    td = TensorDict({}, batch_size=(4, 5), device=device)
    td.set("key1", torch.randn(4, 5))
    assert td.device == torch.device(device)
    # by default inplace:
    with pytest.raises(RuntimeError):
        td.set("key1", torch.randn(5, 5, device=device))

    # robust to dtype casting
    td.set_("key1", torch.ones(4, 5, device=device, dtype=torch.double))
    assert (td.get("key1") == 1).all()

    # robust to device casting
    td.set("key_device", torch.ones(4, 5, device="cpu", dtype=torch.double))
    assert td.get("key_device").device == torch.device(device)

    with pytest.raises(
        AttributeError, match="for populating tensordict with new key-value pair"
    ):
        td.set_("smartypants", torch.ones(4, 5, device="cpu", dtype=torch.double))
    # test set_at_
    td.set("key2", torch.randn(4, 5, 6, device=device))
    x = torch.randn(6, device=device)
    td.set_at_("key2", x, (2, 2))
    assert (td.get("key2")[2, 2] == x).all()

    # test set_at_ with dtype casting
    x = torch.randn(6, dtype=torch.double, device=device)
    td.set_at_("key2", x, (2, 2))  # robust to dtype casting
    torch.testing.assert_close(td.get("key2")[2, 2], x.to(torch.float))

    td.set("key1", torch.zeros(4, 5, dtype=torch.double, device=device), inplace=True)
    assert (td.get("key1") == 0).all()
    td.set(
        "key1",
        torch.randn(4, 5, 1, 2, dtype=torch.double, device=device),
        inplace=False,
    )
    assert td._dict_meta["key1"].shape == td._tensordict["key1"].shape


@pytest.mark.parametrize("device", get_available_devices())
def test_tensordict_device(device):
    tensordict = TensorDict({"a": torch.randn(3, 4)}, [])
    assert tensordict.device is None

    tensordict = TensorDict({"a": torch.randn(3, 4, device=device)}, [])
    assert tensordict["a"].device == device
    assert tensordict.device is None

    tensordict = TensorDict(
        {
            "a": torch.randn(3, 4, device=device),
            "b": torch.randn(3, 4),
            "c": torch.randn(3, 4, device="cpu"),
        },
        [],
        device=device,
    )
    assert tensordict.device == device
    assert tensordict["a"].device == device
    assert tensordict["b"].device == device
    assert tensordict["c"].device == device

    tensordict = TensorDict({}, [], device=device)
    tensordict["a"] = torch.randn(3, 4)
    tensordict["b"] = torch.randn(3, 4, device="cpu")
    assert tensordict["a"].device == device
    assert tensordict["b"].device == device

    tensordict = TensorDict({"a": torch.randn(3, 4)}, [])
    tensordict = tensordict.to(device)
    assert tensordict.device == device
    assert tensordict["a"].device == device


@pytest.mark.skipif(torch.cuda.device_count() == 0, reason="No cuda device detected")
@pytest.mark.parametrize("device", get_available_devices()[1:])
def test_tensordict_error_messages(device):
    sub1 = TensorDict({"a": torch.randn(2, 3)}, [2])
    sub2 = TensorDict({"a": torch.randn(2, 3, device=device)}, [2])
    td1 = TensorDict({"sub": sub1}, [2])
    td2 = TensorDict({"sub": sub2}, [2])

    with pytest.raises(
        RuntimeError, match='tensors on different devices at key "sub" / "a"'
    ):
        torch.cat([td1, td2], 0)


def test_pad():
    dim0_left, dim0_right, dim1_left, dim1_right = [0, 1, 0, 2]
    td = TensorDict(
        {
            "a": torch.ones(3, 4, 1),
            "b": torch.zeros(3, 4, 1, 1),
        },
        batch_size=[3, 4],
    )

    padded_td = pad(td, [dim0_left, dim0_right, dim1_left, dim1_right], value=0.0)

    expected_a = torch.cat([torch.ones(3, 4, 1), torch.zeros(1, 4, 1)], dim=0)
    expected_a = torch.cat([expected_a, torch.zeros(4, 2, 1)], dim=1)

    assert padded_td["a"].shape == (4, 6, 1)
    assert padded_td["b"].shape == (4, 6, 1, 1)
    assert torch.equal(padded_td["a"], expected_a)
    padded_td._check_batch_size()


@pytest.mark.parametrize("device", get_available_devices())
def test_stack(device):
    torch.manual_seed(1)
    tds_list = [TensorDict(source={}, batch_size=(4, 5)) for _ in range(3)]
    tds = stack_td(tds_list, 0, contiguous=False)
    assert tds[0] is tds_list[0]

    td = TensorDict(
        source={"a": torch.randn(4, 5, 3, device=device)}, batch_size=(4, 5)
    )
    td_list = list(td)
    td_reconstruct = stack_td(td_list, 0)
    assert td_reconstruct.batch_size == td.batch_size
    assert (td_reconstruct == td).all()


@pytest.mark.parametrize("device", get_available_devices())
def test_tensordict_indexing(device):
    torch.manual_seed(1)
    td = TensorDict({}, batch_size=(4, 5))
    td.set("key1", torch.randn(4, 5, 1, device=device))
    td.set("key2", torch.randn(4, 5, 6, device=device, dtype=torch.double))

    td_select = td[2, 2]
    td_select._check_batch_size()

    td_select = td[2, :2]
    td_select._check_batch_size()

    td_select = td[None, :2]
    td_select._check_batch_size()

    td_reconstruct = stack_td([_td for _td in td], 0, contiguous=False)
    assert (
        td_reconstruct == td
    ).all(), f"td and td_reconstruct differ, got {td} and {td_reconstruct}"

    superlist = [stack_td([__td for __td in _td], 0, contiguous=False) for _td in td]
    td_reconstruct = stack_td(superlist, 0, contiguous=False)
    assert (
        td_reconstruct == td
    ).all(), f"td and td_reconstruct differ, got {td == td_reconstruct}"

    x = torch.randn(4, 5, device=device)
    td = TensorDict(
        source={"key1": torch.zeros(3, 4, 5, device=device)},
        batch_size=[3, 4],
    )
    td[0].set_("key1", x)
    torch.testing.assert_close(td.get("key1")[0], x)
    torch.testing.assert_close(td.get("key1")[0], td[0].get("key1"))

    y = torch.randn(3, 5, device=device)
    td[:, 0].set_("key1", y)
    torch.testing.assert_close(td.get("key1")[:, 0], y)
    torch.testing.assert_close(td.get("key1")[:, 0], td[:, 0].get("key1"))


@pytest.mark.parametrize("device", get_available_devices())
def test_subtensordict_construction(device):
    torch.manual_seed(1)
    td = TensorDict({}, batch_size=(4, 5))
    val1 = torch.randn(4, 5, 1, device=device)
    val2 = torch.randn(4, 5, 6, dtype=torch.double, device=device)
    val1_copy = val1.clone()
    val2_copy = val2.clone()
    td.set("key1", val1)
    td.set("key2", val2)
    std1 = td.get_sub_tensordict(2)
    std2 = std1.get_sub_tensordict(2)
    idx = (2, 2)
    std_control = td.get_sub_tensordict(idx)
    assert (std_control.get("key1") == std2.get("key1")).all()
    assert (std_control.get("key2") == std2.get("key2")).all()

    # write values
    with pytest.raises(RuntimeError, match="is prohibited for existing tensors"):
        std_control.set("key1", torch.randn(1, device=device))
    with pytest.raises(RuntimeError, match="is prohibited for existing tensors"):
        std_control.set("key2", torch.randn(6, device=device, dtype=torch.double))

    subval1 = torch.randn(1, device=device)
    subval2 = torch.randn(6, device=device, dtype=torch.double)
    std_control.set_("key1", subval1)
    std_control.set_("key2", subval2)
    assert (val1_copy[idx] != subval1).all()
    assert (td.get("key1")[idx] == subval1).all()
    assert (td.get("key1")[1, 1] == val1_copy[1, 1]).all()

    assert (val2_copy[idx] != subval2).all()
    assert (td.get("key2")[idx] == subval2).all()
    assert (td.get("key2")[1, 1] == val2_copy[1, 1]).all()

    assert (std_control.get("key1") == std2.get("key1")).all()
    assert (std_control.get("key2") == std2.get("key2")).all()

    assert std_control.get_parent_tensordict() is td
    assert (
        std_control.get_parent_tensordict()
        is std2.get_parent_tensordict().get_parent_tensordict()
    )


@pytest.mark.parametrize("device", get_available_devices())
def test_mask_td(device):
    torch.manual_seed(1)
    d = {
        "key1": torch.randn(4, 5, 6, device=device),
        "key2": torch.randn(4, 5, 10, device=device),
    }
    mask = torch.zeros(4, 5, dtype=torch.bool, device=device).bernoulli_()
    mask_list = mask.cpu().numpy().tolist()
    td = TensorDict(batch_size=(4, 5), source=d)

    td_masked = torch.masked_select(td, mask)
    td_masked1 = td[mask_list]
    assert len(td_masked.get("key1")) == td_masked.shape[0]
    assert len(td_masked1.get("key1")) == td_masked1.shape[0]

    mask_list = [False, True, False, True]

    td_masked2 = td[mask_list, 0]
    torch.testing.assert_close(td.get("key1")[mask_list, 0], td_masked2.get("key1"))
    torch.testing.assert_close(td.get("key2")[mask_list, 0], td_masked2.get("key2"))


@pytest.mark.parametrize("device", get_available_devices())
def test_unbind_td(device):
    torch.manual_seed(1)
    d = {
        "key1": torch.randn(4, 5, 6, device=device),
        "key2": torch.randn(4, 5, 10, device=device),
    }
    td = TensorDict(batch_size=(4, 5), source=d)
    td_unbind = torch.unbind(td, dim=1)
    assert (
        td_unbind[0].batch_size == td[:, 0].batch_size
    ), f"got {td_unbind[0].batch_size} and {td[:, 0].batch_size}"


@pytest.mark.parametrize("device", get_available_devices())
def test_cat_td(device):
    torch.manual_seed(1)
    d = {
        "key1": torch.randn(4, 5, 6, device=device),
        "key2": torch.randn(4, 5, 10, device=device),
    }
    td1 = TensorDict(batch_size=(4, 5), source=d)
    d = {
        "key1": torch.randn(4, 10, 6, device=device),
        "key2": torch.randn(4, 10, 10, device=device),
    }
    td2 = TensorDict(batch_size=(4, 10), source=d)

    td_cat = torch.cat([td1, td2], 1)
    assert td_cat.batch_size == torch.Size([4, 15])
    d = {"key1": torch.randn(4, 15, 6), "key2": torch.randn(4, 15, 10)}
    td_out = TensorDict(batch_size=(4, 15), source=d)
    torch.cat([td1, td2], 1, out=td_out)
    assert td_out.batch_size == torch.Size([4, 15])


@pytest.mark.parametrize("device", get_available_devices())
def test_expand(device):
    torch.manual_seed(1)
    d = {
        "key1": torch.randn(4, 5, 6, device=device),
        "key2": torch.randn(4, 5, 10, device=device),
    }
    td1 = TensorDict(batch_size=(4, 5), source=d)
    td2 = td1.expand(3, 7, 4, 5)
    assert td2.batch_size == torch.Size([3, 7, 4, 5])
    assert td2.get("key1").shape == torch.Size([3, 7, 4, 5, 6])
    assert td2.get("key2").shape == torch.Size([3, 7, 4, 5, 10])


@pytest.mark.parametrize("device", get_available_devices())
def test_expand_with_singleton(device):
    torch.manual_seed(1)
    d = {
        "key1": torch.randn(1, 5, 6, device=device),
        "key2": torch.randn(1, 5, 10, device=device),
    }
    td1 = TensorDict(batch_size=(1, 5), source=d)
    td2 = td1.expand(3, 7, 4, 5)
    assert td2.batch_size == torch.Size([3, 7, 4, 5])
    assert td2.get("key1").shape == torch.Size([3, 7, 4, 5, 6])
    assert td2.get("key2").shape == torch.Size([3, 7, 4, 5, 10])


@pytest.mark.parametrize("device", get_available_devices())
def test_squeeze(device):
    torch.manual_seed(1)
    d = {
        "key1": torch.randn(4, 5, 6, device=device),
        "key2": torch.randn(4, 5, 10, device=device),
    }
    td1 = TensorDict(batch_size=(4, 5), source=d)
    td2 = torch.unsqueeze(td1, dim=1)
    assert td2.batch_size == torch.Size([4, 1, 5])

    td1b = torch.squeeze(td2, dim=1)
    assert td1b.batch_size == td1.batch_size


@pytest.mark.parametrize("device", get_available_devices())
def test_permute(device):
    torch.manual_seed(1)
    d = {
        "a": torch.randn(4, 5, 6, 9, device=device),
        "b": torch.randn(4, 5, 6, 7, device=device),
        "c": torch.randn(4, 5, 6, device=device),
    }
    td1 = TensorDict(batch_size=(4, 5, 6), source=d)
    td2 = torch.permute(td1, dims=(2, 1, 0))
    assert td2.shape == torch.Size((6, 5, 4))
    assert td2["a"].shape == torch.Size((6, 5, 4, 9))

    td2 = torch.permute(td1, dims=(-1, -3, -2))
    assert td2.shape == torch.Size((6, 4, 5))
    assert td2["c"].shape == torch.Size((6, 4, 5, 1))

    td2 = torch.permute(td1, dims=(0, 1, 2))
    assert td2["a"].shape == torch.Size((4, 5, 6, 9))

    t = TensorDict({"a": torch.randn(3, 4, 1)}, [3, 4])
    torch.permute(t, dims=(1, 0)).set("b", torch.randn(4, 3))
    assert t["b"].shape == torch.Size((3, 4, 1))

    torch.permute(t, dims=(1, 0)).fill_("a", 0.0)
    assert torch.sum(t["a"]) == torch.Tensor([0])


@pytest.mark.parametrize("device", get_available_devices())
def test_permute_applied_twice(device):
    torch.manual_seed(1)
    d = {
        "a": torch.randn(4, 5, 6, 9, device=device),
        "b": torch.randn(4, 5, 6, 7, device=device),
        "c": torch.randn(4, 5, 6, device=device),
    }
    td1 = TensorDict(batch_size=(4, 5, 6), source=d)
    td2 = torch.permute(td1, dims=(2, 1, 0))
    td3 = torch.permute(td2, dims=(2, 1, 0))
    assert td3 is td1
    td1 = TensorDict(batch_size=(4, 5, 6), source=d)
    td2 = torch.permute(td1, dims=(2, 1, 0))
    td3 = torch.permute(td2, dims=(0, 1, 2))
    assert td3 is not td1


@pytest.mark.parametrize("device", get_available_devices())
def test_permute_exceptions(device):
    torch.manual_seed(1)
    d = {
        "a": torch.randn(4, 5, 6, 7, device=device),
        "b": torch.randn(4, 5, 6, 8, 9, device=device),
    }
    td1 = TensorDict(batch_size=(4, 5, 6), source=d)

    with pytest.raises(RuntimeError):
        td2 = td1.permute(1, 1, 0)
        _ = td2.shape

    with pytest.raises(RuntimeError):
        td2 = td1.permute(3, 2, 1, 0)
        _ = td2.shape

    with pytest.raises(RuntimeError):
        td2 = td1.permute(2, -1, 0)
        _ = td2.shape

    with pytest.raises(IndexError):
        td2 = td1.permute(2, 3, 0)
        _ = td2.shape

    with pytest.raises(IndexError):
        td2 = td1.permute(2, -4, 0)
        _ = td2.shape

    with pytest.raises(RuntimeError):
        td2 = td1.permute(2, 1)
        _ = td2.shape


@pytest.mark.parametrize("device", get_available_devices())
def test_permute_with_tensordict_operations(device):
    torch.manual_seed(1)
    d = {
        "a": torch.randn(20, 6, 9, device=device),
        "b": torch.randn(20, 6, 7, device=device),
        "c": torch.randn(20, 6, device=device),
    }
    td1 = TensorDict(batch_size=(20, 6), source=d).view(4, 5, 6).permute(2, 1, 0)
    assert td1.shape == torch.Size((6, 5, 4))

    d = {
        "a": torch.randn(4, 5, 6, 9, device=device),
        "b": torch.randn(4, 5, 6, 7, device=device),
        "c": torch.randn(4, 5, 6, device=device),
    }
    td1 = (
        TensorDict(batch_size=(4, 5, 6), source=d).to(SavedTensorDict).permute(2, 1, 0)
    )
    assert td1.shape == torch.Size((6, 5, 4))

    d = {
        "a": torch.randn(4, 5, 6, 7, 9, device=device),
        "b": torch.randn(4, 5, 6, 7, 7, device=device),
        "c": torch.randn(4, 5, 6, 7, device=device),
    }
    td1 = TensorDict(batch_size=(4, 5, 6, 7), source=d)[
        :, :, :, torch.tensor([1, 2])
    ].permute(3, 2, 1, 0)
    assert td1.shape == torch.Size((2, 6, 5, 4))

    d = {
        "a": torch.randn(4, 5, 9, device=device),
        "b": torch.randn(4, 5, 7, device=device),
        "c": torch.randn(4, 5, device=device),
    }
    td1 = stack_td(
        [TensorDict(batch_size=(4, 5), source=d).clone() for _ in range(6)],
        2,
        contiguous=False,
    ).permute(2, 1, 0)
    assert td1.shape == torch.Size((6, 5, 4))


@pytest.mark.parametrize("device", get_available_devices())
@pytest.mark.parametrize("stack_dim", [0, 1])
def test_stacked_td(stack_dim, device):
    tensordicts = [
        TensorDict(
            batch_size=[11, 12],
            source={
                "key1": torch.randn(11, 12, 5, device=device),
                "key2": torch.zeros(
                    11, 12, 50, device=device, dtype=torch.bool
                ).bernoulli_(),
            },
        )
        for _ in range(10)
    ]

    tensordicts0 = tensordicts[0]
    tensordicts1 = tensordicts[1]
    tensordicts2 = tensordicts[2]
    tensordicts3 = tensordicts[3]
    sub_td = LazyStackedTensorDict(*tensordicts, stack_dim=stack_dim)

    std_bis = stack_td(tensordicts, dim=stack_dim, contiguous=False)
    assert (sub_td == std_bis).all()

    item = tuple([*[slice(None) for _ in range(stack_dim)], 0])
    tensordicts0.zero_()
    assert (sub_td[item].get("key1") == sub_td.get("key1")[item]).all()
    assert (
        sub_td.contiguous()[item].get("key1") == sub_td.contiguous().get("key1")[item]
    ).all()
    assert (sub_td.contiguous().get("key1")[item] == 0).all()

    item = tuple([*[slice(None) for _ in range(stack_dim)], 1])
    std2 = sub_td[:5]
    tensordicts1.zero_()
    assert (std2[item].get("key1") == std2.get("key1")[item]).all()
    assert (
        std2.contiguous()[item].get("key1") == std2.contiguous().get("key1")[item]
    ).all()
    assert (std2.contiguous().get("key1")[item] == 0).all()

    std3 = sub_td[:5, :, :5]
    tensordicts2.zero_()
    item = tuple([*[slice(None) for _ in range(stack_dim)], 2])
    assert (std3[item].get("key1") == std3.get("key1")[item]).all()
    assert (
        std3.contiguous()[item].get("key1") == std3.contiguous().get("key1")[item]
    ).all()
    assert (std3.contiguous().get("key1")[item] == 0).all()

    std4 = sub_td.select("key1")
    tensordicts3.zero_()
    item = tuple([*[slice(None) for _ in range(stack_dim)], 3])
    assert (std4[item].get("key1") == std4.get("key1")[item]).all()
    assert (
        std4.contiguous()[item].get("key1") == std4.contiguous().get("key1")[item]
    ).all()
    assert (std4.contiguous().get("key1")[item] == 0).all()

    std5 = sub_td.unbind(1)[0]
    assert (std5.contiguous() == sub_td.contiguous().unbind(1)[0]).all()


@pytest.mark.parametrize("device", get_available_devices())
def test_savedtensordict(device):
    vals = [torch.randn(3, 1, device=device) for _ in range(4)]
    ss_list = [
        SavedTensorDict(
            source=TensorDict(
                source={"a": vals[i]},
                batch_size=[
                    3,
                ],
            )
        )
        for i in range(4)
    ]
    ss = stack_td(ss_list, 0)
    assert ss_list[1] is ss[1]
    torch.testing.assert_close(ss_list[1].get("a"), vals[1])
    torch.testing.assert_close(ss_list[1].get("a"), ss[1].get("a"))
    torch.testing.assert_close(ss[1].get("a"), ss.get("a")[1])
    assert ss.get("a").device == device


def test_inferred_view_size():
    td = TensorDict({"a": torch.randn(3, 4)}, [3, 4])
    assert td.view(-1).view(-1, 4) is td

    assert td.view(-1, 4) is td
    assert td.view(3, -1) is td
    assert td.view(3, 4) is td
    assert td.view(-1, 12).shape == torch.Size([1, 12])


@pytest.mark.parametrize(
    "ellipsis_index, expected_index",
    [
        (..., (slice(None), slice(None), slice(None), slice(None), slice(None))),
        ((0, ..., 0), (0, slice(None), slice(None), slice(None), 0)),
        ((..., 0), (slice(None), slice(None), slice(None), slice(None), 0)),
        ((0, ...), (0, slice(None), slice(None), slice(None), slice(None))),
        (
            (slice(1, 2), ...),
            (slice(1, 2), slice(None), slice(None), slice(None), slice(None)),
        ),
    ],
)
def test_convert_ellipsis_to_idx_valid(ellipsis_index, expected_index):
    torch.manual_seed(1)
    batch_size = [3, 4, 5, 6, 7]

    assert convert_ellipsis_to_idx(ellipsis_index, batch_size) == expected_index


@pytest.mark.parametrize(
    "ellipsis_index, expectation",
    [
        ((..., 0, ...), pytest.raises(RuntimeError)),
        ((0, ..., 0, ...), pytest.raises(RuntimeError)),
    ],
)
def test_convert_ellipsis_to_idx_invalid(ellipsis_index, expectation):
    torch.manual_seed(1)
    batch_size = [3, 4, 5, 6, 7]

    with expectation:
        _ = convert_ellipsis_to_idx(ellipsis_index, batch_size)


TD_BATCH_SIZE = 4


@pytest.mark.parametrize(
    "td_name",
    [
        "td",
        "stacked_td",
        "sub_td",
        "sub_td2",
        "idx_td",
        "saved_td",
        "memmap_td",
        "unsqueezed_td",
        "squeezed_td",
        "td_reset_bs",
        "nested_td",
        "permute_td",
    ],
)
@pytest.mark.parametrize("device", get_available_devices())
class TestTensorDicts(TestTensorDictsBase):
    def test_permute_applied_twice(self, td_name, device):
        torch.manual_seed(0)
        tensordict = getattr(self, td_name)(device)
        for _ in range(10):
            p = torch.randperm(4)
            inv_p = p.argsort()
            other_p = inv_p
            while (other_p == inv_p).all():
                other_p = torch.randperm(4)
            assert tensordict.permute(*p).permute(*inv_p) is tensordict
            assert tensordict.permute(*p).permute(*other_p) is not tensordict

    def test_to_tensordict(self, td_name, device):
        torch.manual_seed(1)
        td = getattr(self, td_name)(device)
        td2 = td.to_tensordict()
        assert (td2 == td).all()

    def test_select(self, td_name, device):
        torch.manual_seed(1)
        td = getattr(self, td_name)(device)
        td2 = td.select("a")
        assert td2 is not td
        assert len(list(td2.keys())) == 1 and "a" in td2.keys()
        assert len(list(td2.clone().keys())) == 1 and "a" in td2.clone().keys()

        td2 = td.select("a", inplace=True)
        assert td2 is td

    @pytest.mark.parametrize("strict", [True, False])
    def test_select_exception(self, td_name, device, strict):
        torch.manual_seed(1)
        td = getattr(self, td_name)(device)
        if strict:
            if td_name == "stacked_td":
                with pytest.raises(NotImplementedError):
                    _ = td.select("tada", strict=strict)
            else:
                with pytest.raises(KeyError):
                    _ = td.select("tada", strict=strict)
            return
        else:
            td2 = td.select("tada", strict=strict)
        assert td2 is not td
        assert len(list(td2.keys())) == 0

    def test_exclude(self, td_name, device):
        torch.manual_seed(1)
        td = getattr(self, td_name)(device)
        td2 = td.exclude("a")
        assert td2 is not td
        assert (
            len(list(td2.keys())) == len(list(td.keys())) - 1 and "a" not in td2.keys()
        )
        assert (
            len(list(td2.clone().keys())) == len(list(td.keys())) - 1
            and "a" not in td2.clone().keys()
        )

        td2 = td.exclude("a", inplace=True)
        assert td2 is td

    def test_assert(self, td_name, device):
        torch.manual_seed(1)
        td = getattr(self, td_name)(device)
        with pytest.raises(
            ValueError,
            match="Converting a tensordict to boolean value is not permitted",
        ):
            assert td

    def test_expand(self, td_name, device):
        torch.manual_seed(1)
        td = getattr(self, td_name)(device)
        batch_size = td.batch_size
        expected_size = torch.Size([3, *batch_size])

        new_td = td.expand(3, *batch_size)
        assert new_td.batch_size == expected_size
        assert all((_new_td == td).all() for _new_td in new_td)

        new_td_torch_size = td.expand(expected_size)
        assert new_td_torch_size.batch_size == expected_size
        assert all((_new_td == td).all() for _new_td in new_td_torch_size)

        new_td_iterable = td.expand([3, *batch_size])
        assert new_td_iterable.batch_size == expected_size
        assert all((_new_td == td).all() for _new_td in new_td_iterable)

    def test_cast(self, td_name, device):
        torch.manual_seed(1)
        td = getattr(self, td_name)(device)
        td_td = td.to(TensorDict)
        assert (td == td_td).all()

        td = getattr(self, td_name)(device)
        td_saved = td.to(SavedTensorDict)
        assert (td == td_saved).all()

    def test_broadcast(self, td_name, device):
        torch.manual_seed(1)
        td = getattr(self, td_name)(device)
        sub_td = td[:, :2].to_tensordict()
        sub_td.zero_()
        sub_dict = sub_td.to_dict()
        td[:, :2] = sub_dict
        assert (td[:, :2] == 0).all()

    @pytest.mark.parametrize("call_del", [True, False])
    def test_remove(self, td_name, device, call_del):
        torch.manual_seed(1)
        td = getattr(self, td_name)(device)
        if call_del:
            del td["a"]
        else:
            td = td.del_("a")
        assert td is not None
        assert "a" not in td.keys()

    def test_set_unexisting(self, td_name, device):
        torch.manual_seed(1)
        td = getattr(self, td_name)(device)
        td.set("z", torch.ones_like(td.get("a")))
        assert (td.get("z") == 1).all()

    def test_fill_(self, td_name, device):
        torch.manual_seed(1)
        td = getattr(self, td_name)(device)
        new_td = td.fill_("a", 0.1)
        assert (td.get("a") == 0.1).all()
        assert new_td is td

    def test_masked_fill_(self, td_name, device):
        torch.manual_seed(1)
        td = getattr(self, td_name)(device)
        mask = torch.zeros(td.shape, dtype=torch.bool, device=device).bernoulli_()
        new_td = td.masked_fill_(mask, -10.0)
        assert new_td is td
        for item in td.values():
            assert (item[mask] == -10).all(), item[mask]

    def test_masked_fill(self, td_name, device):
        torch.manual_seed(1)
        td = getattr(self, td_name)(device)
        mask = torch.zeros(td.shape, dtype=torch.bool, device=device).bernoulli_()
        new_td = td.masked_fill(mask, -10.0)
        assert new_td is not td
        for item in new_td.values():
            assert (item[mask] == -10).all()

    def test_zero_(self, td_name, device):
        torch.manual_seed(1)
        td = getattr(self, td_name)(device)
        new_td = td.zero_()
        assert new_td is td
        for k in td.keys():
            assert (td.get(k) == 0).all()

    def test_from_empty(self, td_name, device):
        torch.manual_seed(1)
        td = getattr(self, td_name)(device)
        new_td = TensorDict({}, batch_size=td.batch_size, device=device)
        for key, item in td.items():
            new_td.set(key, item)
        assert_allclose_td(td, new_td)
        assert td.device == new_td.device
        assert td.shape == new_td.shape

    def test_masking(self, td_name, device):
        torch.manual_seed(1)
        td = getattr(self, td_name)(device)
        mask = torch.zeros(td.batch_size, dtype=torch.bool, device=device).bernoulli_(
            0.8
        )
        td_masked = td[mask]
        td_masked2 = torch.masked_select(td, mask)
        assert_allclose_td(td_masked, td_masked2)
        assert td_masked.batch_size[0] == mask.sum()
        assert td_masked.batch_dims == 1

        mask_list = mask.cpu().numpy().tolist()
        td_masked3 = td[mask_list]
        assert_allclose_td(td_masked3, td_masked2)
        assert td_masked3.batch_size[0] == mask.sum()
        assert td_masked3.batch_dims == 1

    def test_equal(self, td_name, device):
        torch.manual_seed(1)
        td = getattr(self, td_name)(device)
        assert (td == td.to_tensordict()).all()
        td0 = td.to_tensordict().zero_()
        assert (td != td0).any()

    def test_equal_dict(self, td_name, device):
        torch.manual_seed(1)
        td = getattr(self, td_name)(device)
        assert (td == td.to_dict()).all()
        td0 = td.to_tensordict().zero_().to_dict()
        assert (td != td0).any()

    @pytest.mark.parametrize("from_list", [True, False])
    def test_masking_set(self, td_name, device, from_list):
        def zeros_like(item, n, d):
            if isinstance(item, (MemmapTensor, torch.Tensor)):
                return torch.zeros(n, *item.shape[d:], dtype=item.dtype, device=device)
            elif isinstance(item, TensorDictBase):
                batch_size = item.batch_size
                batch_size = [n, *batch_size[d:]]
                out = TensorDict(
                    {k: zeros_like(_item, n, d) for k, _item in item.items()},
                    batch_size,
                    device=device,
                )
                return out

        torch.manual_seed(1)
        td = getattr(self, td_name)(device)
        mask = torch.zeros(td.batch_size, dtype=torch.bool, device=device).bernoulli_(
            0.8
        )
        n = mask.sum()
        d = td.ndimension()
        pseudo_td = TensorDict(
            {k: zeros_like(item, n, d) for k, item in td.items()}, [n], device=device
        )
        if from_list:
            td_mask = mask.cpu().numpy().tolist()
        else:
            td_mask = mask
        if td_name == "stacked_td":
            with pytest.raises(RuntimeError, match="is not supported"):
                td[td_mask] = pseudo_td
        else:
            td[td_mask] = pseudo_td
            for item in td.values():
                assert (item[mask] == 0).all()

    @pytest.mark.skipif(
        torch.cuda.device_count() == 0, reason="No cuda device detected"
    )
    @pytest.mark.parametrize("device_cast", [0, "cuda:0", torch.device("cuda:0")])
    def test_pin_memory(self, td_name, device_cast, device):
        torch.manual_seed(1)
        td = getattr(self, td_name)(device)
        if td_name != "saved_td":
            td.pin_memory()
            td_device = td.to(device_cast)
            _device_cast = torch.device(device_cast)
            assert td_device.device == _device_cast
            assert td_device.clone().device == _device_cast
            if device != _device_cast:
                assert td_device is not td
            for item in td_device.values():
                assert item.device == _device_cast
            for item in td_device.clone().values():
                assert item.device == _device_cast
            # assert type(td_device) is type(td)
            assert_allclose_td(td, td_device.to(device))
        else:
            with pytest.raises(
                RuntimeError,
                match="pin_memory requires tensordicts that live in memory",
            ):
                td.pin_memory()

    @pytest.mark.skipif(
        torch.cuda.device_count() == 0, reason="No cuda device detected"
    )
    @pytest.mark.parametrize("device_cast", get_available_devices())
    def test_cast_device(self, td_name, device, device_cast):
        torch.manual_seed(1)
        td = getattr(self, td_name)(device)
        td_device = td.to(device_cast)

        for item in td_device.values_meta():
            assert item.device == device_cast
        for item in td_device.values():
            assert item.device == device_cast
        for item in td_device.clone().values():
            assert item.device == device_cast

        assert td_device.device == device_cast, (
            f"td_device first tensor device is " f"{next(td_device.items())[1].device}"
        )
        assert td_device.clone().device == device_cast
        if device_cast != td.device:
            assert td_device is not td
        assert td_device.to(device_cast) is td_device
        assert td.to(device) is td
        assert_allclose_td(td, td_device.to(device))

    @pytest.mark.skipif(
        torch.cuda.device_count() == 0, reason="No cuda device detected"
    )
    def test_cpu_cuda(self, td_name, device):
        torch.manual_seed(1)
        td = getattr(self, td_name)(device)
        td_device = td.cuda()
        td_back = td_device.cpu()
        assert td_device.device == torch.device("cuda:0")
        assert td_back.device == torch.device("cpu")

    def test_unbind(self, td_name, device):
        if td_name not in ["sub_td", "idx_td", "td_reset_bs"]:
            torch.manual_seed(1)
            td = getattr(self, td_name)(device)
            td_unbind = torch.unbind(td, dim=0)
            assert (td == stack_td(td_unbind, 0).contiguous()).all()
            assert (td[0] == td_unbind[0]).all()

    @pytest.mark.parametrize("squeeze_dim", [0, 1])
    def test_unsqueeze(self, td_name, device, squeeze_dim):
        torch.manual_seed(1)
        td = getattr(self, td_name)(device)
        td_unsqueeze = torch.unsqueeze(td, dim=squeeze_dim)
        tensor = torch.ones_like(td.get("a").unsqueeze(squeeze_dim))
        if td_name in ("sub_td", "sub_td2"):
            td_unsqueeze.set_("a", tensor)
        else:
            td_unsqueeze.set("a", tensor)
        assert (td_unsqueeze.get("a") == tensor).all()
        assert (td.get("a") == tensor.squeeze(squeeze_dim)).all()
        assert td_unsqueeze.squeeze(squeeze_dim) is td
        assert (td_unsqueeze.get("a") == 1).all()
        assert (td.get("a") == 1).all()

    def test_squeeze(self, td_name, device, squeeze_dim=-1):
        torch.manual_seed(1)
        td = getattr(self, td_name)(device)
        td_squeeze = torch.squeeze(td, dim=-1)
        tensor_squeeze_dim = td.batch_dims + squeeze_dim
        tensor = torch.ones_like(td.get("a").squeeze(tensor_squeeze_dim))
        if td_name in ("sub_td", "sub_td2"):
            td_squeeze.set_("a", tensor)
        else:
            td_squeeze.set("a", tensor)
        assert td.batch_size[squeeze_dim] == 1
        assert (td_squeeze.get("a") == tensor).all()
        assert (td.get("a") == tensor.unsqueeze(tensor_squeeze_dim)).all()
        if td_name != "unsqueezed_td":
            assert td_squeeze.unsqueeze(squeeze_dim) is td
        else:
            assert td_squeeze is td._source
        assert (td_squeeze.get("a") == 1).all()
        assert (td.get("a") == 1).all()

    def test_squeeze_with_none(self, td_name, device, squeeze_dim=None):
        torch.manual_seed(1)
        td = getattr(self, td_name)(device)
        td_squeeze = torch.squeeze(td, dim=None)
        tensor = torch.ones_like(td.get("a").squeeze())
        td_squeeze.set_("a", tensor)
        assert (td_squeeze.get("a") == tensor).all()
        if td_name == "unsqueezed_td":
            assert td_squeeze._source is td
        assert (td_squeeze.get("a") == 1).all()
        assert (td.get("a") == 1).all()

    @pytest.mark.parametrize("clone", [True, False])
    def test_update(self, td_name, device, clone):
        if td_name == "saved_td":
            pytest.skip(
                "SavedTensorDict does not currently support iteration over nested keys."
            )
        td = getattr(self, td_name)(device)
        keys = set(td.keys())
        td.update({"x": torch.zeros(td.shape)}, clone=clone)
        assert set(td.keys()) == keys.union({"x"})
        # now with nested
        td["newnested"] = {"z": torch.zeros(td.shape)}
        keys = set(td.keys(True))
        assert ("newnested", "z") in keys
        td.update({"newnested": {"y": torch.zeros(td.shape)}}, clone=clone)
        keys = keys.union({("newnested", "y")})
        assert keys == set(td.keys(True))
        td.update(
            {
                ("newnested", "x"): torch.zeros(td.shape),
                ("newnested", "w"): torch.zeros(td.shape),
            },
            clone=clone,
        )
        keys = keys.union({("newnested", "x"), ("newnested", "w")})
        assert keys == set(td.keys(True))
        td.update({("newnested",): {"v": torch.zeros(td.shape)}}, clone=clone)
        keys = keys.union(
            {
                ("newnested", "v"),
            }
        )
        assert keys == set(td.keys(True))

        if td_name in ("sub_td", "sub_td2"):
            with pytest.raises(ValueError, match="Tried to replace a tensordict with"):
                td.update({"newnested": torch.zeros(td.shape)}, clone=clone)
        else:
            td.update({"newnested": torch.zeros(td.shape)}, clone=clone)
            assert isinstance(td["newnested"], torch.Tensor)

    def test_write_on_subtd(self, td_name, device):
        td = getattr(self, td_name)(device)
        sub_td = td.get_sub_tensordict(0)
        sub_td["a"] = torch.full((3, 2, 1, 5), 1, device=device)
        assert (td["a"][0] == 1).all()

    def test_pad(self, td_name, device):
        td = getattr(self, td_name)(device)
        paddings = [
            [0, 1, 0, 2],
            [1, 0, 0, 2],
            [1, 0, 2, 1],
        ]

        for pad_size in paddings:
            padded_td = pad(td, pad_size)
            padded_td._check_batch_size()
            amount_expanded = [0] * (len(pad_size) // 2)
            for i in range(0, len(pad_size), 2):
                amount_expanded[i // 2] = pad_size[i] + pad_size[i + 1]

            for key in padded_td.keys():
                expected_dims = tuple(
                    sum(p)
                    for p in zip(
                        td[key].shape,
                        amount_expanded
                        + [0] * (len(td[key].shape) - len(amount_expanded)),
                    )
                )
                assert padded_td[key].shape == expected_dims

        with pytest.raises(RuntimeError):
            pad(td, [0] * 100)

        with pytest.raises(RuntimeError):
            pad(td, [0])

    def test_view(self, td_name, device):
        if td_name in ("permute_td", "sub_td2"):
            pytest.skip("view incompatible with stride / permutation")
        torch.manual_seed(1)
        td = getattr(self, td_name)(device)
        td_view = td.view(-1)
        tensor = td.get("a")
        tensor = tensor.view(-1, tensor.numel() // prod(td.batch_size))
        tensor = torch.ones_like(tensor)
        if td_name == "sub_td":
            td_view.set_("a", tensor)
        else:
            td_view.set("a", tensor)
        assert (td_view.get("a") == tensor).all()
        assert (td.get("a") == tensor.view(td.get("a").shape)).all()
        assert td_view.view(td.shape) is td
        assert td_view.view(*td.shape) is td
        assert (td_view.get("a") == 1).all()
        assert (td.get("a") == 1).all()

    def test_inferred_view_size(self, td_name, device):
        if td_name in ("permute_td", "sub_td2"):
            pytest.skip("view incompatible with stride / permutation")
        torch.manual_seed(1)
        td = getattr(self, td_name)(device)
        for i in range(len(td.shape)):
            # replacing every index one at a time
            # with -1, to test that td.view(..., -1, ...)
            # always returns the original tensordict
            new_shape = [
                dim_size if dim_idx != i else -1
                for dim_idx, dim_size in enumerate(td.shape)
            ]
            assert td.view(-1).view(*new_shape) is td
            assert td.view(*new_shape) is td

    def test_clone_td(self, td_name, device):
        torch.manual_seed(1)
        td = getattr(self, td_name)(device)
        assert (torch.clone(td) == td).all()
        assert td.batch_size == torch.clone(td).batch_size
        if td_name in (
            "stacked_td",
            "saved_td",
            "squeezed_td",
            "unsqueezed_td",
            "sub_td",
            "sub_td2",
            "permute_td",
        ):
            with pytest.raises(AssertionError):
                assert td.clone(recurse=False).get("a") is td.get("a")
        else:
            assert td.clone(recurse=False).get("a") is td.get("a")

    def test_rename_key(self, td_name, device) -> None:
        torch.manual_seed(1)
        td = getattr(self, td_name)(device)
        with pytest.raises(KeyError, match="already present in TensorDict"):
            td.rename_key("a", "b", safe=True)
        a = td.get("a")
        td.rename_key("a", "z")
        with pytest.raises(KeyError):
            td.get("a")
        assert "a" not in td.keys()

        z = td.get("z")
        if isinstance(a, MemmapTensor):
            a = a._tensor
        if isinstance(z, MemmapTensor):
            z = z._tensor
        torch.testing.assert_close(a, z)

        new_z = torch.randn_like(z)
        if td_name in ("sub_td", "sub_td2"):
            td.set_("z", new_z)
        else:
            td.set("z", new_z)

        torch.testing.assert_close(new_z, td.get("z"))

        new_z = torch.randn_like(z)
        td.set_("z", new_z)
        torch.testing.assert_close(new_z, td.get("z"))

    def test_set_nontensor(self, td_name, device):
        torch.manual_seed(1)
        td = getattr(self, td_name)(device)
        r = torch.randn_like(td.get("a"))
        td.set("numpy", r.cpu().numpy())
        torch.testing.assert_close(td.get("numpy"), r)

    @pytest.mark.parametrize(
        "actual_index,expected_index",
        [
            (..., (slice(None),) * TD_BATCH_SIZE),
            ((..., 0), (slice(None),) * (TD_BATCH_SIZE - 1) + (0,)),
            ((0, ...), (0,) + (slice(None),) * (TD_BATCH_SIZE - 1)),
            ((0, ..., 0), (0,) + (slice(None),) * (TD_BATCH_SIZE - 2) + (0,)),
        ],
    )
    def test_getitem_ellipsis(self, td_name, device, actual_index, expected_index):
        torch.manual_seed(1)

        td = getattr(self, td_name)(device)

        actual_td = td[actual_index]
        expected_td = td[expected_index]
        assert expected_td.shape == _getitem_batch_size(
            td.batch_size, convert_ellipsis_to_idx(actual_index, td.batch_size)
        )
        assert_allclose_td(actual_td, expected_td)

    @pytest.mark.parametrize("actual_index", [..., (..., 0), (0, ...), (0, ..., 0)])
    def test_setitem_ellipsis(self, td_name, device, actual_index):
        torch.manual_seed(1)
        td = getattr(self, td_name)(device)

        idx = actual_index
        td_clone = td.clone()
        actual_td = td_clone[idx].clone().zero_()

        for key in actual_td.keys():
            assert (actual_td.get(key) == 0).all()
        td_clone[idx] = actual_td
        for key in td_clone.keys():
            assert (td_clone[idx].get(key) == 0).all()

    @pytest.mark.parametrize("idx", [slice(1), torch.tensor([0]), torch.tensor([0, 1])])
    def test_setitem(self, td_name, device, idx):
        torch.manual_seed(1)
        td = getattr(self, td_name)(device)
        if isinstance(idx, torch.Tensor) and idx.numel() > 1 and td.shape[0] == 1:
            pytest.mark.skip("cannot index tensor with desired index")
            return

        td_clone = td[idx].to_tensordict().zero_()
        td[idx] = td_clone
        assert (td[idx].get("a") == 0).all()

        td_clone = torch.cat([td_clone, td_clone], 0)
        with pytest.raises(RuntimeError, match="differs from the source batch size"):
            td[idx] = td_clone

    def test_setitem_string(self, td_name, device):
        torch.manual_seed(1)
        td = getattr(self, td_name)(device)
        td["d"] = torch.randn(4, 3, 2, 1, 5)
        assert "d" in td.keys()

    def test_getitem_string(self, td_name, device):
        torch.manual_seed(1)
        td = getattr(self, td_name)(device)
        assert isinstance(td["a"], (MemmapTensor, torch.Tensor))

    def test_setitem_nested_dict_value(self, td_name, device):
        torch.manual_seed(1)
        td = getattr(self, td_name)(device)

        # Create equivalent TensorDict and dict nested values for setitem
        nested_dict_value = {"e": torch.randn(4, 3, 2, 1, 10)}
        nested_tensordict_value = TensorDict(
            nested_dict_value, batch_size=td.batch_size, device=device
        )
        td_clone1 = td.clone(recurse=True)
        td_clone2 = td.clone(recurse=True)

        td_clone1["d"] = nested_dict_value
        td_clone2["d"] = nested_tensordict_value
        assert (td_clone1 == td_clone2).all()

    def test_tensordict_set(self, td_name, device):
        torch.manual_seed(1)
        np.random.seed(1)
        td = getattr(self, td_name)(device)

        # test set
        val1 = np.ones(shape=(4, 3, 2, 1, 10))
        td.set("key1", val1)
        assert (td.get("key1") == 1).all()
        with pytest.raises(RuntimeError):
            td.set("key1", np.ones(shape=(5, 10)))

        # test set_
        val2 = np.zeros(shape=(4, 3, 2, 1, 10))
        td.set_("key1", val2)
        assert (td.get("key1") == 0).all()
        with pytest.raises((KeyError, AttributeError)):
            td.set_("smartypants", np.ones(shape=(4, 3, 2, 1, 5)))

        # test set_at_
        td.set("key2", np.random.randn(4, 3, 2, 1, 5))
        x = np.ones(shape=(2, 1, 5)) * 42
        td.set_at_("key2", x, (2, 2))
        assert (td.get("key2")[2, 2] == 42).all()

    def test_tensordict_set_dict_value(self, td_name, device):
        torch.manual_seed(1)
        np.random.seed(1)
        td = getattr(self, td_name)(device)

        # test set
        val1 = {"subkey1": torch.ones(4, 3, 2, 1, 10)}
        td.set("key1", val1)
        assert (td.get("key1").get("subkey1") == 1).all()
        with pytest.raises(RuntimeError):
            td.set("key1", torch.ones(5, 10))

        # test set_
        val2 = {"subkey1": torch.zeros(4, 3, 2, 1, 10)}
        td.set_("key1", val2)
        assert (td.get("key1").get("subkey1") == 0).all()
        with pytest.raises((KeyError, AttributeError)):
            td.set_("smartypants", torch.ones(4, 3, 2, 1, 5))

    def test_delitem(self, td_name, device):
        torch.manual_seed(1)
        td = getattr(self, td_name)(device)
        del td["a"]
        assert "a" not in td.keys()

    def test_to_dict_nested(self, td_name, device):
        def recursive_checker(cur_dict):
            for key, value in cur_dict.items():
                if isinstance(value, TensorDict):
                    return False
                elif isinstance(value, dict) and not recursive_checker(value):
                    return False
            return True

        td = getattr(self, td_name)(device)

        # Create nested TensorDict
        nested_tensordict_value = TensorDict(
            {"e": torch.randn(4, 3, 2, 1, 10)}, batch_size=td.batch_size, device=device
        )
        td["d"] = nested_tensordict_value

        # Convert into dictionary and recursively check if the values are TensorDicts
        td_dict = td.to_dict()
        assert recursive_checker(td_dict)

    @pytest.mark.filterwarnings("error")
    def test_stack_tds_on_subclass(self, td_name, device):
        torch.manual_seed(1)
        td = getattr(self, td_name)(device)
        tds_count = td.batch_size[0]
        tds_batch_size = td.batch_size[1:]
        tds_list = [
            TensorDict(
                source={
                    "a": torch.ones(*tds_batch_size, 5),
                    "b": torch.ones(*tds_batch_size, 10),
                    "c": torch.ones(*tds_batch_size, 3, dtype=torch.long),
                },
                batch_size=tds_batch_size,
                device=device,
            )
            for _ in range(tds_count)
        ]
        stacked_td = torch.stack(tds_list, 0, out=td)
        assert stacked_td.batch_size == td.batch_size
        assert stacked_td is td
        for key in ("a", "b", "c"):
            assert (stacked_td[key] == 1).all()

    @pytest.mark.filterwarnings("error")
    def test_stack_subclasses_on_td(self, td_name, device):
        torch.manual_seed(1)
        td = getattr(self, td_name)(device)
        td = td.expand(3, *td.batch_size).to_tensordict().clone().zero_()
        tds_list = [getattr(self, td_name)(device) for _ in range(3)]
        stacked_td = stack_td(tds_list, 0, out=td)
        assert stacked_td.batch_size == td.batch_size
        for key in ("a", "b", "c"):
            assert (stacked_td[key] == td[key]).all()

    @pytest.mark.parametrize("dim", [0, 1])
    @pytest.mark.parametrize("chunks", [1, 2])
    def test_chunk(self, td_name, device, dim, chunks):
        torch.manual_seed(1)
        td = getattr(self, td_name)(device)
        if len(td.shape) - 1 < dim:
            pytest.mark.skip(f"no dim {dim} in td")
            return

        chunks = min(td.shape[dim], chunks)
        td_chunks = td.chunk(chunks, dim)
        assert len(td_chunks) == chunks
        assert sum([_td.shape[dim] for _td in td_chunks]) == td.shape[dim]
        assert (torch.cat(td_chunks, dim) == td).all()

    def test_items_values_keys(self, td_name, device):
        torch.manual_seed(1)
        td = getattr(self, td_name)(device)
        keys = list(td.keys())
        values = list(td.values())
        items = list(td.items())

        # Test td.items()
        constructed_td1 = TensorDict({}, batch_size=td.shape)
        for key, value in items:
            constructed_td1.set(key, value)

        assert (td == constructed_td1).all()

        # Test td.keys() and td.values()
        # items = [key, value] should be verified
        assert len(values) == len(items)
        assert len(keys) == len(items)
        constructed_td2 = TensorDict({}, batch_size=td.shape)
        for key, value in list(zip(td.keys(), td.values())):
            constructed_td2.set(key, value)

        assert (td == constructed_td2).all()

        # Test that keys is sorted
        assert all(keys[i] <= keys[i + 1] for i in range(len(keys) - 1))

        # Add new element to tensor
        a = td.get("a")
        td.set("x", torch.randn_like(a))
        keys = list(td.keys())
        values = list(td.values())
        items = list(td.items())

        # Test that keys is still sorted after adding the element
        assert all(keys[i] <= keys[i + 1] for i in range(len(keys) - 1))

        # Test td.items()
        # after adding the new element
        constructed_td1 = TensorDict({}, batch_size=td.shape)
        for key, value in items:
            constructed_td1.set(key, value)

        assert (td == constructed_td1).all()

        # Test td.keys() and td.values()
        # items = [key, value] should be verified
        # even after adding the new element
        assert len(values) == len(items)
        assert len(keys) == len(items)

        constructed_td2 = TensorDict({}, batch_size=td.shape)
        for key, value in list(zip(td.keys(), td.values())):
            constructed_td2.set(key, value)

        assert (td == constructed_td2).all()

        # Test the methods values_meta() and items_meta()
        values_meta = list(td.values_meta())
        items_meta = list(td.items_meta())
        assert len(values_meta) == len(items_meta)

    def test_set_requires_grad(self, td_name, device):
        td = getattr(self, td_name)(device)
        assert not td.get("a").requires_grad
        assert not td._get_meta("a").requires_grad
        if td_name in ("sub_td", "sub_td2"):
            td.set_("a", torch.randn_like(td.get("a")).requires_grad_())
        else:
            td.set("a", torch.randn_like(td.get("a")).requires_grad_())
        assert td.get("a").requires_grad
        assert td._get_meta("a").requires_grad

    def test_nested_td_emptyshape(self, td_name, device):
        td = getattr(self, td_name)(device)
        tdin = TensorDict({"inner": torch.randn(*td.shape, 1)}, [], device=device)
        td["inner_td"] = tdin
        tdin.batch_size = td.batch_size
        assert (td["inner_td"] == tdin).all()

    def test_nested_td(self, td_name, device):
        td = getattr(self, td_name)(device)
        tdin = TensorDict({"inner": torch.randn(td.shape)}, td.shape, device=device)
        td.set("inner_td", tdin)
        assert (td["inner_td"] == tdin).all()

    def test_nested_dict_init(self, td_name, device):
        torch.manual_seed(1)
        td = getattr(self, td_name)(device)

        # Create TensorDict and dict equivalent values, and populate each with according nested value
        td_clone = td.clone(recurse=True)
        td_dict = td.to_dict()
        nested_dict_value = {"e": torch.randn(4, 3, 2, 1, 10)}
        nested_tensordict_value = TensorDict(
            nested_dict_value, batch_size=td.batch_size, device=device
        )
        td_dict["d"] = nested_dict_value
        td_clone["d"] = nested_tensordict_value

        # Re-init new TensorDict from dict, and check if they're equal
        td_dict_init = TensorDict(td_dict, batch_size=td.batch_size, device=device)

        assert (td_clone == td_dict_init).all()

    def test_nested_td_index(self, td_name, device):
        td = getattr(self, td_name)(device)

        sub_td = TensorDict({}, [*td.shape, 2], device=device)
        a = torch.zeros([*td.shape, 2, 2], device=device)
        sub_sub_td = TensorDict({"a": a}, [*td.shape, 2, 2], device=device)
        sub_td.set("sub_sub_td", sub_sub_td)
        td.set("sub_td", sub_td)
        assert (td["sub_td", "sub_sub_td", "a"] == 0).all()
        assert (
            td["sub_td"]["sub_sub_td"]["a"] == td["sub_td", "sub_sub_td", "a"]
        ).all()

        a = torch.ones_like(a)
        other_sub_sub_td = TensorDict({"a": a}, [*td.shape, 2, 2])
        td["sub_td", "sub_sub_td"] = other_sub_sub_td
        assert (td["sub_td", "sub_sub_td", "a"] == 1).all()
        assert (
            td["sub_td"]["sub_sub_td"]["a"] == td["sub_td", "sub_sub_td", "a"]
        ).all()

        b = torch.ones_like(a)
        other_sub_sub_td = TensorDict({"b": b}, [*td.shape, 2, 2])

        if td_name in ("sub_td", "sub_td2"):
            with pytest.raises(
                RuntimeError, match="with another one with non-matching keys"
            ):
                td["sub_td", "sub_sub_td"] = other_sub_sub_td
        else:
            td["sub_td", "sub_sub_td"] = other_sub_sub_td
            assert (td["sub_td", "sub_sub_td", "b"] == 1).all()
            assert (
                td["sub_td"]["sub_sub_td"]["b"] == td["sub_td", "sub_sub_td", "b"]
            ).all()

    @pytest.mark.parametrize("inplace", [True, False])
    @pytest.mark.parametrize("separator", [",", "-"])
    def test_flatten_keys(self, td_name, device, inplace, separator):
        td = getattr(self, td_name)(device)
        nested_nested_tensordict = TensorDict(
            {
                "a": torch.zeros(*td.shape, 2, 3),
            },
            [*td.shape, 2],
        )
        nested_tensordict = TensorDict(
            {
                "a": torch.zeros(*td.shape, 2),
                "nested_nested_tensordict": nested_nested_tensordict,
            },
            td.shape,
        )
        td["nested_tensordict"] = nested_tensordict

        td_flatten = td.flatten_keys(inplace=inplace, separator=separator)
        for value in td_flatten.values():
            assert not isinstance(value, TensorDictBase)
        assert (
            separator.join(["nested_tensordict", "nested_nested_tensordict", "a"])
            in td_flatten.keys()
        )
        if inplace:
            assert td_flatten is td
        else:
            assert td_flatten is not td

    @pytest.mark.parametrize("inplace", [True, False])
    @pytest.mark.parametrize("separator", [",", "-"])
    def test_unflatten_keys(self, td_name, device, inplace, separator):
        td = getattr(self, td_name)(device)
        nested_nested_tensordict = TensorDict(
            {
                "a": torch.zeros(*td.shape, 2, 3),
            },
            [*td.shape, 2],
        )
        nested_tensordict = TensorDict(
            {
                "a": torch.zeros(*td.shape, 2),
                "nested_nested_tensordict": nested_nested_tensordict,
            },
            td.shape,
        )
        td["nested_tensordict"] = nested_tensordict

        td_flatten = td.flatten_keys(inplace=inplace, separator=separator)
        td_unflatten = td_flatten.unflatten_keys(inplace=inplace, separator=separator)
        assert (td == td_unflatten).all()
        if inplace:
            assert td is td_unflatten

    def test_repr(self, td_name, device):
        td = getattr(self, td_name)(device)
        _ = str(td)

    def test_set_default_missing_key(self, td_name, device):
        td = getattr(self, td_name)(device)
        expected = torch.ones_like(td.get("a"))
        inserted = td.set_default("z", expected, _run_checks=True)
        assert (inserted == expected).all()

    def test_set_default_existing_key(self, td_name, device):
        td = getattr(self, td_name)(device)
        expected = td.get("a")
        inserted = td.set_default("a", torch.ones_like(td.get("b")))
        assert (inserted == expected).all()


@pytest.mark.parametrize("device", [None, *get_available_devices()])
@pytest.mark.parametrize("dtype", [torch.float32, torch.uint8])
class TestTensorDictRepr:
    def td(self, device, dtype):
        if device is not None:
            device_not_none = device
        elif torch.has_cuda and torch.cuda.device_count():
            device_not_none = torch.device("cuda:0")
        else:
            device_not_none = torch.device("cpu")

        return TensorDict(
            source={
                "a": torch.zeros(4, 3, 2, 1, 5, dtype=dtype, device=device_not_none)
            },
            batch_size=[4, 3, 2, 1],
            device=device,
        )

    def nested_td(self, device, dtype):
        if device is not None:
            device_not_none = device
        elif torch.has_cuda and torch.cuda.device_count():
            device_not_none = torch.device("cuda:0")
        else:
            device_not_none = torch.device("cpu")
        return TensorDict(
            source={
                "my_nested_td": self.td(device, dtype),
                "b": torch.zeros(4, 3, 2, 1, 5, dtype=dtype, device=device_not_none),
            },
            batch_size=[4, 3, 2, 1],
            device=device,
        )

    def stacked_td(self, device, dtype):
        if device is not None:
            device_not_none = device
        elif torch.has_cuda and torch.cuda.device_count():
            device_not_none = torch.device("cuda:0")
        else:
            device_not_none = torch.device("cpu")
        td1 = TensorDict(
            source={
                "a": torch.zeros(4, 3, 1, 5, dtype=dtype, device=device_not_none),
                "c": torch.zeros(4, 3, 1, 5, dtype=dtype, device=device_not_none),
            },
            batch_size=[4, 3, 1],
            device=device,
        )
        td2 = TensorDict(
            source={
                "a": torch.zeros(4, 3, 1, 5, dtype=dtype, device=device_not_none),
                "b": torch.zeros(4, 3, 1, 10, dtype=dtype, device=device_not_none),
            },
            batch_size=[4, 3, 1],
            device=device,
        )

        return stack_td([td1, td2], 2)

    def memmap_td(self, device, dtype):
        return self.td(device, dtype).memmap_(lock=False)

    def share_memory_td(self, device, dtype):
        return self.td(device, dtype).share_memory_(lock=False)

    def test_repr_plain(self, device, dtype):
        tensordict = self.td(device, dtype)
        if (device is None and (torch.cuda.device_count() > 0)) or (
            device is not None and device.type == "cuda"
        ):
            is_shared = True
        else:
            is_shared = False
        expected = f"""TensorDict(
    fields={{
        a: Tensor(torch.Size([4, 3, 2, 1, 5]), dtype={dtype})}},
    batch_size=torch.Size([4, 3, 2, 1]),
    device={str(device)},
    is_shared={is_shared})"""
        assert repr(tensordict) == expected

    def test_repr_memmap(self, device, dtype):
        tensordict = self.memmap_td(device, dtype)
        if (device is None and (torch.cuda.device_count() > 0)) or (
            device is not None and device.type == "cuda"
        ):
            is_shared = True
        else:
            is_shared = False
        expected = f"""TensorDict(
    fields={{
        a: MemmapTensor(torch.Size([4, 3, 2, 1, 5]), dtype={dtype})}},
    batch_size=torch.Size([4, 3, 2, 1]),
    device={str(device)},
    is_shared={is_shared})"""
        assert repr(tensordict) == expected

    def test_repr_share_memory(self, device, dtype):
        tensordict = self.share_memory_td(device, dtype)
        is_shared = True
        is_device_cpu = device is not None and device.type == "cpu"
        is_none_device_cpu = device is None and torch.cuda.device_count() == 0
        tensor_class = (
            "SharedTensor" if is_none_device_cpu or is_device_cpu else "Tensor"
        )
        expected = f"""TensorDict(
    fields={{
        a: {tensor_class}(torch.Size([4, 3, 2, 1, 5]), dtype={dtype})}},
    batch_size=torch.Size([4, 3, 2, 1]),
    device={str(device)},
    is_shared={is_shared})"""
        assert repr(tensordict) == expected

    def test_repr_nested(self, device, dtype):
        nested_td = self.nested_td(device, dtype)
        if (device is None and (torch.cuda.device_count() > 0)) or (
            device is not None and device.type == "cuda"
        ):
            is_shared = True
        else:
            is_shared = False
        tensor_class = "Tensor"
        expected = f"""TensorDict(
    fields={{
        b: {tensor_class}(torch.Size([4, 3, 2, 1, 5]), dtype={dtype}),
        my_nested_td: TensorDict(
            fields={{
                a: {tensor_class}(torch.Size([4, 3, 2, 1, 5]), dtype={dtype})}},
            batch_size=torch.Size([4, 3, 2, 1]),
            device={str(device)},
            is_shared={is_shared})}},
    batch_size=torch.Size([4, 3, 2, 1]),
    device={str(device)},
    is_shared={is_shared})"""
        assert repr(nested_td) == expected

    def test_repr_nested_update(self, device, dtype):
        nested_td = self.nested_td(device, dtype)
        nested_td["my_nested_td"].rename_key("a", "z")
        if (device is None and (torch.cuda.device_count() > 0)) or (
            device is not None and device.type == "cuda"
        ):
            is_shared = True
        else:
            is_shared = False
        tensor_class = "Tensor"
        expected = f"""TensorDict(
    fields={{
        b: {tensor_class}(torch.Size([4, 3, 2, 1, 5]), dtype={dtype}),
        my_nested_td: TensorDict(
            fields={{
                z: {tensor_class}(torch.Size([4, 3, 2, 1, 5]), dtype={dtype})}},
            batch_size=torch.Size([4, 3, 2, 1]),
            device={str(device)},
            is_shared={is_shared})}},
    batch_size=torch.Size([4, 3, 2, 1]),
    device={str(device)},
    is_shared={is_shared})"""
        assert repr(nested_td) == expected

    def test_repr_stacked(self, device, dtype):
        stacked_td = self.stacked_td(device, dtype)
        if (device is None and (torch.cuda.device_count() > 0)) or (
            device is not None and device.type == "cuda"
        ):
            is_shared = True
        else:
            is_shared = False
        tensor_class = "Tensor"
        expected = f"""LazyStackedTensorDict(
    fields={{
        a: {tensor_class}(torch.Size([4, 3, 2, 1, 5]), dtype={dtype})}},
    batch_size=torch.Size([4, 3, 2, 1]),
    device={str(device)},
    is_shared={is_shared})"""
        assert repr(stacked_td) == expected

    @pytest.mark.parametrize("index", [None, (slice(None), 0)])
    def test_repr_indexed_tensordict(self, device, dtype, index):
        tensordict = self.td(device, dtype)[index]
        if (device is None and (torch.cuda.device_count() > 0)) or (
            device is not None and device.type == "cuda"
        ):
            is_shared = True
        else:
            is_shared = False
        tensor_class = "Tensor"
        if index is None:
            expected = f"""TensorDict(
    fields={{
        a: {tensor_class}(torch.Size([1, 4, 3, 2, 1, 5]), dtype={dtype})}},
    batch_size=torch.Size([1, 4, 3, 2, 1]),
    device={str(device)},
    is_shared={is_shared})"""
        else:
            expected = f"""TensorDict(
    fields={{
        a: {tensor_class}(torch.Size([4, 2, 1, 5]), dtype={dtype})}},
    batch_size=torch.Size([4, 2, 1]),
    device={str(device)},
    is_shared={is_shared})"""

        assert repr(tensordict) == expected

    @pytest.mark.parametrize("index", [None, (slice(None), 0)])
    def test_repr_indexed_nested_tensordict(self, device, dtype, index):
        nested_tensordict = self.nested_td(device, dtype)[index]
        if (device is None and (torch.cuda.device_count() > 0)) or (
            device is not None and device.type == "cuda"
        ):
            is_shared = True
        else:
            is_shared = False
        tensor_class = "Tensor"
        if index is None:
            expected = f"""TensorDict(
    fields={{
        b: {tensor_class}(torch.Size([1, 4, 3, 2, 1, 5]), dtype={dtype}),
        my_nested_td: TensorDict(
            fields={{
                a: {tensor_class}(torch.Size([1, 4, 3, 2, 1, 5]), dtype={dtype})}},
            batch_size=torch.Size([1, 4, 3, 2, 1]),
            device={str(device)},
            is_shared={is_shared})}},
    batch_size=torch.Size([1, 4, 3, 2, 1]),
    device={str(device)},
    is_shared={is_shared})"""
        else:
            expected = f"""TensorDict(
    fields={{
        b: {tensor_class}(torch.Size([4, 2, 1, 5]), dtype={dtype}),
        my_nested_td: TensorDict(
            fields={{
                a: {tensor_class}(torch.Size([4, 2, 1, 5]), dtype={dtype})}},
            batch_size=torch.Size([4, 2, 1]),
            device={str(device)},
            is_shared={is_shared})}},
    batch_size=torch.Size([4, 2, 1]),
    device={str(device)},
    is_shared={is_shared})"""
        assert repr(nested_tensordict) == expected

    @pytest.mark.parametrize("index", [None, (slice(None), 0)])
    def test_repr_indexed_stacked_tensordict(self, device, dtype, index):
        stacked_tensordict = self.stacked_td(device, dtype)
        if (device is None and (torch.cuda.device_count() > 0)) or (
            device is not None and device.type == "cuda"
        ):
            is_shared = True
        else:
            is_shared = False
        tensor_class = "Tensor"
        if index is None:
            expected = f"""LazyStackedTensorDict(
    fields={{
        a: {tensor_class}(torch.Size([4, 3, 2, 1, 5]), dtype={dtype})}},
    batch_size=torch.Size([4, 3, 2, 1]),
    device={str(device)},
    is_shared={is_shared})"""
        else:
            expected = f"""LazyStackedTensorDict(
    fields={{
        a: {tensor_class}(torch.Size([4, 3, 2, 1, 5]), dtype={dtype})}},
    batch_size=torch.Size([4, 3, 2, 1]),
    device={str(device)},
    is_shared={is_shared})"""
        assert repr(stacked_tensordict) == expected

    @pytest.mark.skipif(not torch.cuda.device_count(), reason="no cuda")
    @pytest.mark.parametrize("device_cast", get_available_devices())
    def test_repr_device_to_device(self, device, dtype, device_cast):
        td = self.td(device, dtype)
        if (device_cast is None and (torch.cuda.device_count() > 0)) or (
            device_cast is not None and device_cast.type == "cuda"
        ):
            is_shared = True
        else:
            is_shared = False
        tensor_class = "Tensor"
        td2 = td.to(device_cast)
        expected = f"""TensorDict(
    fields={{
        a: {tensor_class}(torch.Size([4, 3, 2, 1, 5]), dtype={dtype})}},
    batch_size=torch.Size([4, 3, 2, 1]),
    device={str(device_cast)},
    is_shared={is_shared})"""
        assert repr(td2) == expected

    @pytest.mark.skipif(not torch.cuda.device_count(), reason="no cuda")
    def test_repr_batch_size_update(self, device, dtype):
        td = self.td(device, dtype)
        td.batch_size = torch.Size([4, 3, 2])
        is_shared = False
        tensor_class = "Tensor"
        if (device is None and (torch.cuda.device_count() > 0)) or (
            device is not None and device.type == "cuda"
        ):
            is_shared = True
        expected = f"""TensorDict(
    fields={{
        a: {tensor_class}(torch.Size([4, 3, 2, 1, 5]), dtype={dtype})}},
    batch_size=torch.Size([4, 3, 2]),
    device={device},
    is_shared={is_shared})"""
        assert repr(td) == expected


@pytest.mark.parametrize(
    "td_name",
    [
        "td",
        "stacked_td",
        "sub_td",
        "idx_td",
        "unsqueezed_td",
        "td_reset_bs",
    ],
)
@pytest.mark.parametrize(
    "device",
    get_available_devices(),
)
class TestTensorDictsRequiresGrad:
    def td(self, device):
        return TensorDict(
            source={
                "a": torch.randn(3, 1, 5, device=device),
                "b": torch.randn(3, 1, 10, device=device, requires_grad=True),
                "c": torch.randint(10, (3, 1, 3), device=device),
            },
            batch_size=[3, 1],
        )

    def stacked_td(self, device):
        return stack_td([self.td(device) for _ in range(2)], 0)

    def idx_td(self, device):
        return self.td(device)[0]

    def sub_td(self, device):
        return self.td(device).get_sub_tensordict(0)

    def unsqueezed_td(self, device):
        return self.td(device).unsqueeze(0)

    def td_reset_bs(self, device):
        td = self.td(device)
        td = td.unsqueeze(-1).to_tensordict()
        td.batch_size = torch.Size([3, 1])
        return td

    def test_init_requires_grad(self, td_name, device):
        td = getattr(self, td_name)(device)
        assert td._get_meta("b").requires_grad

    def test_view(self, td_name, device):
        torch.manual_seed(1)
        td = getattr(self, td_name)(device)
        td_view = td.view(-1)
        assert td_view._get_meta("b").requires_grad

    def test_expand(self, td_name, device):
        torch.manual_seed(1)
        td = getattr(self, td_name)(device)
        batch_size = td.batch_size
        new_td = td.expand(3, *batch_size)
        assert new_td._get_meta("b").requires_grad
        assert new_td.batch_size == torch.Size([3, *batch_size])

    def test_cast(self, td_name, device):
        torch.manual_seed(1)
        td = getattr(self, td_name)(device)
        td_td = td.to(TensorDict)
        assert td_td._get_meta("b").requires_grad

    def test_clone_td(self, td_name, device):
        torch.manual_seed(1)
        td = getattr(self, td_name)(device)
        assert torch.clone(td)._get_meta("b").requires_grad

    def test_squeeze(self, td_name, device, squeeze_dim=-1):
        torch.manual_seed(1)
        td = getattr(self, td_name)(device)
        assert torch.squeeze(td, dim=-1)._get_meta("b").requires_grad


def test_batchsize_reset():
    td = TensorDict(
        {"a": torch.randn(3, 4, 5, 6), "b": torch.randn(3, 4, 5)}, batch_size=[3, 4]
    )
    # smoke-test
    td.batch_size = torch.Size([3])

    # test with list
    td.batch_size = [3]

    # test with tuple
    td.batch_size = (3,)

    # incompatible size
    with pytest.raises(
        RuntimeError,
        match=re.escape(
            "the tensor a has shape torch.Size([3, 4, 5, "
            "6]) which is incompatible with the new shape torch.Size([3, 5])"
        ),
    ):
        td.batch_size = [3, 5]

    # test set
    td.set("c", torch.randn(3))

    # test index
    td[torch.tensor([1, 2])]
    with pytest.raises(
        RuntimeError,
        match=re.escape(
            "The shape torch.Size([3]) is incompatible with the index (slice(None, None, None), 0)."
        ),
    ):
        td[:, 0]

    # test a greater batch_size
    td = TensorDict(
        {"a": torch.randn(3, 4, 5, 6), "b": torch.randn(3, 4, 5)}, batch_size=[3, 4]
    )
    with pytest.raises(
        RuntimeError,
        match=re.escape(
            "TensorDict requires tensors that have at least one more dimension than the batch_size"
        ),
    ):
        td.batch_size = torch.Size([3, 4, 5])
    del td["b"]
    td.batch_size = torch.Size([3, 4, 5])

    td.set("c", torch.randn(3, 4, 5, 6))
    with pytest.raises(
        RuntimeError,
        match=re.escape(
            "batch dimension mismatch, "
            "got self.batch_size=torch.Size([3, 4, 5]) and tensor.shape[:self.batch_dims]=torch.Size([3, 4, 2])"
        ),
    ):
        td.set("d", torch.randn(3, 4, 2))

    # test with saved tensordict
    td = SavedTensorDict(TensorDict({"a": torch.randn(3, 4)}, [3, 4]))
    td.batch_size = [3]
    assert td.to_tensordict().batch_size == torch.Size([3])

    # test that lazy tds return an exception
    td_stack = stack_td([TensorDict({"a": torch.randn(3)}, [3]) for _ in range(2)])
    with pytest.raises(
        RuntimeError,
        match=re.escape(
            "modifying the batch size of a lazy repesentation "
            "of a tensordict is not permitted. Consider instantiating the tensordict fist by calling `td = td.to_tensordict()` before resetting the batch size."
        ),
    ):
        td_stack.batch_size = [2]
    td_stack.to_tensordict().batch_size = [2]

    td = TensorDict({"a": torch.randn(3, 4)}, [3, 4])
    subtd = td.get_sub_tensordict((slice(None), torch.tensor([1, 2])))
    with pytest.raises(
        RuntimeError,
        match=re.escape(
            "modifying the batch size of a lazy repesentation of a tensordict is not permitted. Consider instantiating the tensordict fist by calling `td = td.to_tensordict()` before resetting the batch size."
        ),
    ):
        subtd.batch_size = [3, 2]
    subtd.to_tensordict().batch_size = [3, 2]

    td = TensorDict({"a": torch.randn(3, 4)}, [3, 4])
    td_u = td.unsqueeze(0)
    with pytest.raises(
        RuntimeError,
        match=re.escape(
            "modifying the batch size of a lazy repesentation of a tensordict is not permitted. Consider instantiating the tensordict fist by calling `td = td.to_tensordict()` before resetting the batch size."
        ),
    ):
        td_u.batch_size = [1]
    td_u.to_tensordict().batch_size = [1]


@pytest.mark.parametrize("index0", [None, slice(None)])
def test_set_sub_key(index0):
    # tests that parent tensordict is affected when subtensordict is set with a new key
    batch_size = [10, 10]
    source = {"a": torch.randn(10, 10, 10), "b": torch.ones(10, 10, 2)}
    td = TensorDict(source, batch_size=batch_size)
    idx0 = (index0, 0) if index0 is not None else 0
    td0 = td.get_sub_tensordict(idx0)
    idx = (index0, slice(2, 4)) if index0 is not None else slice(2, 4)
    sub_td = td.get_sub_tensordict(idx)
    if index0 is None:
        c = torch.randn(2, 10, 10)
    else:
        c = torch.randn(10, 2, 10)
    sub_td.set("c", c)
    assert (td.get("c")[idx] == sub_td.get("c")).all()
    assert (sub_td.get("c") == c).all()
    assert (td.get("c")[idx0] == 0).all()
    assert (td.get_sub_tensordict(idx0).get("c") == 0).all()
    assert (td0.get("c") == 0).all()


@pytest.mark.skipif(not torch.cuda.device_count(), reason="no cuda")
def test_create_on_device():
    device = torch.device(0)

    # TensorDict
    td = TensorDict({}, [5])
    assert td.device is None

    td.set("a", torch.randn(5, device=device))
    assert td.device is None

    td = TensorDict({}, [5], device="cuda:0")
    td.set("a", torch.randn(5, 1))
    assert td.get("a").device == device

    # stacked TensorDict
    td1 = TensorDict({}, [5])
    td2 = TensorDict({}, [5])
    stackedtd = stack_td([td1, td2], 0)
    assert stackedtd.device is None

    stackedtd.set("a", torch.randn(2, 5, device=device))
    assert stackedtd.device is None

    stackedtd = stackedtd.to(device)
    assert stackedtd.device == device

    td1 = TensorDict({}, [5], device="cuda:0")
    td2 = TensorDict({}, [5], device="cuda:0")
    stackedtd = stack_td([td1, td2], 0)
    stackedtd.set("a", torch.randn(2, 5, 1))
    assert stackedtd.get("a").device == device
    assert td1.get("a").device == device
    assert td2.get("a").device == device

    # TensorDict, indexed
    td = TensorDict({}, [5])
    subtd = td[1]
    assert subtd.device is None

    subtd.set("a", torch.randn(1, device=device))
    # setting element of subtensordict doesn't set top-level device
    assert subtd.device is None

    subtd = subtd.to(device)
    assert subtd.device == device
    assert subtd["a"].device == device

    td = TensorDict({}, [5], device="cuda:0")
    subtd = td[1]
    subtd.set("a", torch.randn(1))
    assert subtd.get("a").device == device

    td = TensorDict({}, [5], device="cuda:0")
    subtd = td[1:3]
    subtd.set("a", torch.randn(2))
    assert subtd.get("a").device == device

    # SavedTensorDict
    td = TensorDict({}, [5])
    savedtd = td.to(SavedTensorDict)
    assert savedtd.device is None

    savedtd = savedtd.to(device)
    assert savedtd.device == device

    td = TensorDict({}, [5], device="cuda:0")
    savedtd = td.to(SavedTensorDict)
    savedtd.set("a", torch.randn(5))
    assert savedtd.get("a").device == device

    # ViewedTensorDict
    td = TensorDict({}, [6])
    viewedtd = td.view(2, 3)
    assert viewedtd.device is None

    viewedtd = viewedtd.to(device)
    assert viewedtd.device == device

    td = TensorDict({}, [6], device="cuda:0")
    viewedtd = td.view(2, 3)
    a = torch.randn(2, 3)
    viewedtd.set("a", a)
    assert viewedtd.get("a").device == device
    assert (a.unsqueeze(-1).to(device) == viewedtd.get("a")).all()


def _remote_process(worker_id, command_pipe_child, command_pipe_parent, tensordict):
    command_pipe_parent.close()
    while True:
        cmd, val = command_pipe_child.recv()
        if cmd == "recv":
            b = tensordict.get("b")
            assert (b == val).all()
            command_pipe_child.send("done")
        elif cmd == "send":
            a = torch.ones(2) * val
            tensordict.set_("a", a)
            assert (
                tensordict.get("a") == a
            ).all(), f'found {a} and {tensordict.get("a")}'
            command_pipe_child.send("done")
        elif cmd == "set_done":
            tensordict.set_("done", torch.ones(1, dtype=torch.bool))
            command_pipe_child.send("done")
        elif cmd == "set_undone_":
            tensordict.set_("done", torch.zeros(1, dtype=torch.bool))
            command_pipe_child.send("done")
        elif cmd == "update":
            tensordict.update_(
                TensorDict(
                    source={"a": tensordict.get("a").clone() + 1},
                    batch_size=tensordict.batch_size,
                )
            )
            command_pipe_child.send("done")
        elif cmd == "update_":
            tensordict.update_(
                TensorDict(
                    source={"a": tensordict.get("a").clone() - 1},
                    batch_size=tensordict.batch_size,
                )
            )
            command_pipe_child.send("done")

        elif cmd == "close":
            command_pipe_child.close()
            break


def _driver_func(tensordict, tensordict_unbind):
    procs = []
    children = []
    parents = []

    for i in range(2):
        command_pipe_parent, command_pipe_child = mp.Pipe()
        proc = mp.Process(
            target=_remote_process,
            args=(i, command_pipe_child, command_pipe_parent, tensordict_unbind[i]),
        )
        proc.start()
        command_pipe_child.close()
        parents.append(command_pipe_parent)
        children.append(command_pipe_child)
        procs.append(proc)

    b = torch.ones(2, 1) * 10
    tensordict.set_("b", b)
    for i in range(2):
        parents[i].send(("recv", 10))
        is_done = parents[i].recv()
        assert is_done == "done"

    for i in range(2):
        parents[i].send(("send", i))
        is_done = parents[i].recv()
        assert is_done == "done"
    a = tensordict.get("a").clone()
    assert (a[0] == 0).all()
    assert (a[1] == 1).all()

    assert not tensordict.get("done").any()
    for i in range(2):
        parents[i].send(("set_done", i))
        is_done = parents[i].recv()
        assert is_done == "done"
    assert tensordict.get("done").all()

    for i in range(2):
        parents[i].send(("set_undone_", i))
        is_done = parents[i].recv()
        assert is_done == "done"
    assert not tensordict.get("done").any()

    a_prev = tensordict.get("a").clone().contiguous()
    for i in range(2):
        parents[i].send(("update_", i))
        is_done = parents[i].recv()
        assert is_done == "done"
    new_a = tensordict.get("a").clone().contiguous()
    torch.testing.assert_close(a_prev - 1, new_a)

    a_prev = tensordict.get("a").clone().contiguous()
    for i in range(2):
        parents[i].send(("update", i))
        is_done = parents[i].recv()
        assert is_done == "done"
    new_a = tensordict.get("a").clone().contiguous()
    torch.testing.assert_close(a_prev + 1, new_a)

    for i in range(2):
        parents[i].send(("close", None))
        procs[i].join()


@pytest.mark.parametrize(
    "td_type", ["memmap", "memmap_stack", "contiguous", "stack", "saved"]
)
def test_mp(td_type):
    tensordict = TensorDict(
        source={
            "a": torch.randn(2, 2),
            "b": torch.randn(2, 1),
            "done": torch.zeros(2, 1, dtype=torch.bool),
        },
        batch_size=[2],
    )
    if td_type == "contiguous":
        tensordict = tensordict.share_memory_(lock=False)
    elif td_type == "stack":
        tensordict = stack_td(
            [
                tensordict[0].clone().share_memory_(lock=False),
                tensordict[1].clone().share_memory_(lock=False),
            ],
            0,
        )
    elif td_type == "saved":
        tensordict = tensordict.clone().to(SavedTensorDict)
    elif td_type == "memmap":
        tensordict = tensordict.memmap_(lock=False)
    elif td_type == "memmap_stack":
        tensordict = stack_td(
            [
                tensordict[0].clone().memmap_(lock=False),
                tensordict[1].clone().memmap_(lock=False),
            ],
            0,
        )
    else:
        raise NotImplementedError
    _driver_func(
        tensordict,
        (tensordict.get_sub_tensordict(0), tensordict.get_sub_tensordict(1))
        # tensordict,
        # tensordict.unbind(0),
    )


def test_saved_delete():
    td = TensorDict(source={"a": torch.randn(3)}, batch_size=[])
    td = td.to(SavedTensorDict)
    file = td.file.name
    assert os.path.isfile(file)
    del td
    assert not os.path.isfile(file)


def test_stack_keys():
    td1 = TensorDict(source={"a": torch.randn(3)}, batch_size=[])
    td2 = TensorDict(
        source={
            "a": torch.randn(3),
            "b": torch.randn(3),
            "c": torch.randn(4),
            "d": torch.randn(5),
        },
        batch_size=[],
    )
    td = stack_td([td1, td2], 0)
    assert "a" in td.keys()
    assert "b" not in td.keys()
    assert "b" in td[1].keys()
    td.set("b", torch.randn(2, 10), inplace=False)  # overwrites
    with pytest.raises(KeyError):
        td.set_("c", torch.randn(2, 10))  # overwrites
    td.set_("b", torch.randn(2, 10))  # b has been set before

    td1.set("c", torch.randn(4))
    td[
        "c"
    ]  # we must first query that key for the stacked tensordict to update the list
    assert "c" in td.keys(), list(td.keys())  # now all tds have the key c
    td.get("c")

    td1.set("d", torch.randn(6))
    with pytest.raises(RuntimeError):
        td.get("d")

    td["e"] = torch.randn(2, 4)
    assert "e" in td.keys()  # now all tds have the key c
    td.get("e")


def test_stacked_td_nested_keys():
    td = torch.stack(
        [
            TensorDict({"a": {"b": {"d": [1]}, "c": [2]}}, []),
            TensorDict({"a": {"b": {"d": [1]}, "d": [2]}}, []),
        ],
        0,
    )
    assert ("a", "b") in td.keys(True)
    assert ("a", "c") not in td.keys(True)
    assert ("a", "b", "d") in td.keys(True)
    td["a", "c"] = [[2], [3]]
    assert ("a", "c") in td.keys(True)

    keys, items = zip(*td.items(True))
    assert ("a", "b") in keys
    assert ("a", "c") in keys
    assert ("a", "d") not in keys

    td["a", "c"] = td["a", "c"] + 1
    assert (td["a", "c"] == torch.tensor([[3], [4]], device=td.device)).all()


@pytest.mark.parametrize(
    "idx",
    [
        (slice(None),),
        slice(None),
        (3, 4),
        (3, slice(None), slice(2, 2, 2)),
        (torch.tensor([1, 2, 3]),),
        ([1, 2, 3]),
        (
            torch.tensor([1, 2, 3]),
            torch.tensor([2, 3, 4]),
            torch.tensor([0, 10, 2]),
            torch.tensor([2, 4, 1]),
        ),
        torch.zeros(10, 7, 11, 5, dtype=torch.bool).bernoulli_(),
        torch.zeros(10, 7, 11, dtype=torch.bool).bernoulli_(),
        (0, torch.zeros(7, dtype=torch.bool).bernoulli_()),
    ],
)
def test_getitem_batch_size(idx):
    shape = [
        10,
        7,
        11,
        5,
    ]
    mocking_tensor = torch.zeros(*shape)
    expected_shape = mocking_tensor[idx].shape
    resulting_shape = _getitem_batch_size(shape, idx)
    assert expected_shape == resulting_shape, (idx, expected_shape, resulting_shape)


@pytest.mark.parametrize("device", get_available_devices())
def test_requires_grad(device):
    torch.manual_seed(1)
    # Just one of the tensors have requires_grad
    tensordicts = [
        TensorDict(
            batch_size=[11, 12],
            source={
                "key1": torch.randn(
                    11, 12, 5, device=device, requires_grad=True if i == 5 else False
                ),
                "key2": torch.zeros(
                    11, 12, 50, device=device, dtype=torch.bool
                ).bernoulli_(),
            },
        )
        for i in range(10)
    ]
    stacked_td = LazyStackedTensorDict(*tensordicts, stack_dim=0)
    # First stacked tensor has requires_grad == True
    assert list(stacked_td.values_meta())[0].requires_grad is True
    SavedTensorDict(tensordicts[0])
    with pytest.raises(
        Exception,
        match=re.escape(
            "SavedTensorDicts is not compatible with gradients, one of Tensors has requires_grad equals True"
        ),
    ):
        SavedTensorDict(tensordicts[5])


@pytest.mark.parametrize("device", get_available_devices())
@pytest.mark.parametrize(
    "td_type", ["tensordict", "view", "unsqueeze", "squeeze", "saved", "stack"]
)
@pytest.mark.parametrize("update", [True, False])
def test_filling_empty_tensordict(device, td_type, update):
    if td_type == "tensordict":
        td = TensorDict({}, batch_size=[16], device=device)
    elif td_type == "view":
        td = TensorDict({}, batch_size=[4, 4], device=device).view(-1)
    elif td_type == "unsqueeze":
        td = TensorDict({}, batch_size=[16], device=device).unsqueeze(-1)
    elif td_type == "squeeze":
        td = TensorDict({}, batch_size=[16, 1], device=device).squeeze(-1)
    elif td_type == "saved":
        td = TensorDict({}, batch_size=[16], device=device).to(SavedTensorDict)
    elif td_type == "stack":
        td = torch.stack([TensorDict({}, [], device=device) for _ in range(16)], 0)
    else:
        raise NotImplementedError

    for i in range(16):
        other_td = TensorDict({"a": torch.randn(10), "b": torch.ones(1)}, [])
        if td_type == "unsqueeze":
            other_td = other_td.unsqueeze(-1).to_tensordict()
        if update:
            subtd = td.get_sub_tensordict(i)
            subtd.update(other_td, inplace=True)
        else:
            td[i] = other_td

    assert td.device == device
    assert td.get("a").device == device
    assert (td.get("b") == 1).all()
    if td_type == "view":
        assert td._source["a"].shape == torch.Size([4, 4, 10])
    elif td_type == "unsqueeze":
        assert td._source["a"].shape == torch.Size([16, 10])
    elif td_type == "squeeze":
        assert td._source["a"].shape == torch.Size([16, 1, 10])
    elif td_type == "stack":
        assert (td[-1] == other_td.to(device)).all()


def test_getitem_nested():
    tensor = torch.randn(4, 5, 6, 7)
    sub_sub_tensordict = TensorDict({"c": tensor}, [4, 5, 6])
    sub_tensordict = TensorDict({}, [4, 5])
    tensordict = TensorDict({}, [4])

    sub_tensordict["b"] = sub_sub_tensordict
    tensordict["a"] = sub_tensordict

    # check that content match
    assert (tensordict["a"] == sub_tensordict).all()
    assert (tensordict["a", "b"] == sub_sub_tensordict).all()
    assert (tensordict["a", "b", "c"] == tensor).all()

    # check that get method returns same contents
    assert (tensordict.get("a") == sub_tensordict).all()
    assert (tensordict.get(("a", "b")) == sub_sub_tensordict).all()
    assert (tensordict.get(("a", "b", "c")) == tensor).all()

    # check that shapes are kept
    assert tensordict.shape == torch.Size([4])
    assert sub_tensordict.shape == torch.Size([4, 5])
    assert sub_sub_tensordict.shape == torch.Size([4, 5, 6])


def test_setitem_nested():
    tensor = torch.randn(4, 5, 6, 7)
    tensor2 = torch.ones(4, 5, 6, 7)
    tensordict = TensorDict({}, [4])
    sub_tensordict = TensorDict({}, [4, 5])
    sub_sub_tensordict = TensorDict({"c": tensor}, [4, 5, 6])
    sub_sub_tensordict2 = TensorDict({"c": tensor2}, [4, 5, 6])
    sub_tensordict["b"] = sub_sub_tensordict
    tensordict["a"] = sub_tensordict
    assert tensordict["a", "b"] is sub_sub_tensordict

    tensordict["a", "b"] = sub_sub_tensordict2
    assert tensordict["a", "b"] is sub_sub_tensordict2
    assert (tensordict["a", "b", "c"] == 1).all()


@pytest.mark.parametrize("inplace", [True, False])
def test_select_nested(inplace):
    tensor_1 = torch.rand(4, 5, 6, 7)
    tensor_2 = torch.rand(4, 5, 6, 7)
    sub_sub_tensordict = TensorDict(
        {"t1": tensor_1, "t2": tensor_2}, batch_size=[4, 5, 6]
    )
    sub_tensordict = TensorDict(
        {"double_nested": sub_sub_tensordict}, batch_size=[4, 5]
    )
    tensordict = TensorDict(
        {
            "a": torch.rand(4, 3),
            "b": torch.rand(4, 2),
            "c": torch.rand(4, 1),
            "nested": sub_tensordict,
        },
        batch_size=[4],
    )

    selected = tensordict.select(
        "b", ("nested", "double_nested", "t2"), inplace=inplace
    )

    assert set(selected.keys(include_nested=True)) == {
        "b",
        "nested",
        ("nested", "double_nested"),
        ("nested", "double_nested", "t2"),
    }

    if inplace:
        assert selected is tensordict
        assert set(tensordict.keys(include_nested=True)) == {
            "b",
            "nested",
            ("nested", "double_nested"),
            ("nested", "double_nested", "t2"),
        }
    else:
        assert selected is not tensordict
        assert set(tensordict.keys(include_nested=True)) == {
            "a",
            "b",
            "c",
            "nested",
            ("nested", "double_nested"),
            ("nested", "double_nested", "t1"),
            ("nested", "double_nested", "t2"),
        }


@pytest.mark.parametrize("inplace", [True, False])
def test_exclude_nested(inplace):
    tensor_1 = torch.rand(4, 5, 6, 7)
    tensor_2 = torch.rand(4, 5, 6, 7)
    sub_sub_tensordict = TensorDict(
        {"t1": tensor_1, "t2": tensor_2}, batch_size=[4, 5, 6]
    )
    sub_tensordict = TensorDict(
        {"double_nested": sub_sub_tensordict}, batch_size=[4, 5]
    )
    tensordict = TensorDict(
        {
            "a": torch.rand(4, 3),
            "b": torch.rand(4, 2),
            "c": torch.rand(4, 1),
            "nested": sub_tensordict,
        },
        batch_size=[4],
    )
    # making a copy for inplace tests
    tensordict2 = tensordict.clone()

    excluded = tensordict.exclude(
        "b", ("nested", "double_nested", "t2"), inplace=inplace
    )

    assert set(excluded.keys(include_nested=True)) == {
        "a",
        "c",
        "nested",
        ("nested", "double_nested"),
        ("nested", "double_nested", "t1"),
    }

    if inplace:
        assert excluded is tensordict
        assert set(tensordict.keys(include_nested=True)) == {
            "a",
            "c",
            "nested",
            ("nested", "double_nested"),
            ("nested", "double_nested", "t1"),
        }
    else:
        assert excluded is not tensordict
        assert set(tensordict.keys(include_nested=True)) == {
            "a",
            "b",
            "c",
            "nested",
            ("nested", "double_nested"),
            ("nested", "double_nested", "t1"),
            ("nested", "double_nested", "t2"),
        }

    # excluding "nested" should exclude all subkeys also
    excluded2 = tensordict2.exclude("nested", inplace=inplace)
    assert set(excluded2.keys(include_nested=True)) == {"a", "b", "c"}


def test_set_nested_keys():
    tensor = torch.randn(4, 5, 6, 7)
    tensor2 = torch.ones(4, 5, 6, 7)
    tensordict = TensorDict({}, [4])
    sub_tensordict = TensorDict({}, [4, 5])
    sub_sub_tensordict = TensorDict({"c": tensor}, [4, 5, 6])
    sub_sub_tensordict2 = TensorDict({"c": tensor2}, [4, 5, 6])
    sub_tensordict.set("b", sub_sub_tensordict)
    tensordict.set("a", sub_tensordict)
    assert tensordict.get(("a", "b")) is sub_sub_tensordict

    tensordict.set(("a", "b"), sub_sub_tensordict2)
    assert tensordict.get(("a", "b")) is sub_sub_tensordict2
    assert (tensordict.get(("a", "b", "c")) == 1).all()


def test_keys_view():
    tensor = torch.randn(4, 5, 6, 7)
    sub_sub_tensordict = TensorDict({"c": tensor}, [4, 5, 6])
    sub_tensordict = TensorDict({}, [4, 5])
    tensordict = TensorDict({}, [4])

    sub_tensordict["b"] = sub_sub_tensordict
    tensordict["a"] = sub_tensordict

    assert "a" in tensordict.keys()
    assert "random_string" not in tensordict.keys()

    assert ("a",) in tensordict.keys(include_nested=True)
    assert ("a", "b", "c") in tensordict.keys(include_nested=True)
    assert ("a", "c", "b") not in tensordict.keys(include_nested=True)

    with pytest.raises(
        TypeError, match="checks with tuples of strings is only supported"
    ):
        ("a", "b", "c") in tensordict.keys()

    with pytest.raises(TypeError, match="TensorDict keys are always strings."):
        42 in tensordict.keys()

    with pytest.raises(TypeError, match="TensorDict keys are always strings."):
        ("a", 42) in tensordict.keys()

    keys = set(tensordict.keys())
    keys_nested = set(tensordict.keys(include_nested=True))

    assert keys == {"a"}
    assert keys_nested == {"a", ("a", "b"), ("a", "b", "c")}

    assert keys == {key for key, _ in tensordict.items_meta()}
    assert keys_nested == {key for key, _ in tensordict.items_meta(include_nested=True)}


def test_error_on_contains():
    td = TensorDict(
        {"a": TensorDict({"b": torch.rand(1, 2)}, [1, 2]), "c": torch.rand(1)}, [1]
    )
    with pytest.raises(
        NotImplementedError,
        match="TensorDict does not support membership checks with the `in` keyword",
    ):
        "random_string" in td


def test_lazy_stacked_contains():
    td = TensorDict(
        {"a": TensorDict({"b": torch.rand(1, 2)}, [1, 2]), "c": torch.rand(1)}, [1]
    )
    lstd = torch.stack([td, td, td])

    assert td in lstd
    assert td.clone() not in lstd

    with pytest.raises(
        NotImplementedError,
        match="TensorDict does not support membership checks with the `in` keyword",
    ):
        "random_string" in lstd


@pytest.mark.parametrize("method", ["share_memory", "memmap"])
def test_memory_lock(method):
    torch.manual_seed(1)
    td = TensorDict({"a": torch.randn(4, 5)}, batch_size=(4, 5))

    # lock=True
    if method == "share_memory":
        td.share_memory_(lock=True)
    elif method == "memmap":
        td.memmap_(lock=True)
    else:
        raise NotImplementedError

    td.set("a", torch.randn(4, 5), inplace=True)
    td.set_("a", torch.randn(4, 5))  # No exception because set_ ignores the lock

    with pytest.raises(RuntimeError, match="Cannot modify locked TensorDict"):
        td.set("a", torch.randn(4, 5))

    with pytest.raises(RuntimeError, match="Cannot modify locked TensorDict"):
        td.set("b", torch.randn(4, 5))

    with pytest.raises(RuntimeError, match="Cannot modify locked TensorDict"):
        td.set("b", torch.randn(4, 5), inplace=True)

    # lock=False
    if method == "share_memory":
        td.share_memory_(lock=False)
    elif method == "memmap":
        td.memmap_(lock=False)
    else:
        raise NotImplementedError

    td.set_("a", torch.randn(4, 5))
    td.set("a", torch.randn(4, 5))
    td.set("b", torch.randn(4, 5))
    td.set("a", torch.randn(4, 5), inplace=True)
    td.set("b", torch.randn(4, 5), inplace=True)


class TestMakeTensorDict:
    def test_create_tensordict(self):
        tensordict = make_tensordict(a=torch.zeros(3, 4))
        assert (tensordict["a"] == torch.zeros(3, 4, 1)).all()

    def test_tensordict_batch_size(self):
        tensordict = make_tensordict()
        assert tensordict.batch_size == torch.Size([])

        tensordict = make_tensordict(a=torch.randn(3, 4))
        assert tensordict.batch_size == torch.Size([3, 4])

        tensordict = make_tensordict(a=torch.randn(3, 4), b=torch.randn(3, 4, 5))
        assert tensordict.batch_size == torch.Size([3, 4])

        nested_tensordict = make_tensordict(c=tensordict, d=torch.randn(3, 5))  # nested
        assert nested_tensordict.batch_size == torch.Size([3])

        nested_tensordict = make_tensordict(c=tensordict, d=torch.randn(4, 5))  # nested
        assert nested_tensordict.batch_size == torch.Size([])

        tensordict = make_tensordict(a=torch.randn(3, 4, 2), b=torch.randn(3, 4, 5))
        assert tensordict.batch_size == torch.Size([3, 4])

        tensordict = make_tensordict(a=torch.randn(3, 4), b=torch.randn(1))
        assert tensordict.batch_size == torch.Size([])

        tensordict = make_tensordict(
            a=torch.randn(3, 4), b=torch.randn(3, 4, 5), batch_size=[3]
        )
        assert tensordict.batch_size == torch.Size([3])

        tensordict = make_tensordict(
            a=torch.randn(3, 4), b=torch.randn(3, 4, 5), batch_size=[]
        )
        assert tensordict.batch_size == torch.Size([])

    @pytest.mark.parametrize("device", get_available_devices())
    def test_tensordict_device(self, device):
        tensordict = make_tensordict(
            a=torch.randn(3, 4), b=torch.randn(3, 4), device=device
        )
        assert tensordict.device == device
        assert tensordict["a"].device == device
        assert tensordict["b"].device == device

        tensordict = make_tensordict(
            a=torch.randn(3, 4, device=device),
            b=torch.randn(3, 4),
            c=torch.randn(3, 4, device="cpu"),
            device=device,
        )
        assert tensordict.device == device
        assert tensordict["a"].device == device
        assert tensordict["b"].device == device
        assert tensordict["c"].device == device


<<<<<<< HEAD
@pytest.mark.parametrize("inplace", [True, False])
@pytest.mark.parametrize("separator", [",", "-"])
def test_flatten_unflatten_key_collision(inplace, separator):
    td1 = TensorDict(
        {
            f"a{separator}b{separator}c": torch.zeros(3),
            "a": {"b": {"c": torch.zeros(3)}},
        },
        [],
    )
    td2 = TensorDict(
        {
            f"a{separator}b": torch.zeros(3),
            "a": {"b": torch.zeros(3)},
            "g": {"d": torch.randn(3)},
        },
        [],
=======
def test_update_nested_dict():
    t = TensorDict({"a": {"d": [[[0]] * 3] * 2}}, [2, 3])
    assert ("a", "d") in t.keys(include_nested=True)
    t.update({"a": {"b": [[[1]] * 3] * 2}})
    assert ("a", "d") in t.keys(include_nested=True)
    assert ("a", "b") in t.keys(include_nested=True)
    assert t["a", "b"].shape == torch.Size([2, 3, 1])
    t.update({"a": {"d": [[[1]] * 3] * 2}})


@pytest.mark.parametrize("separator", [".", "-"])
def test_unflatten_keys_collision(separator):
    td = TensorDict(
        {"a": [1, 2], f"c{separator}a": [1, 2], "c": TensorDict({"b": [1, 2]}, [])}, []
>>>>>>> cc8a8d8b
    )
    td3 = TensorDict(
        {
            f"a{separator}b{separator}c": torch.zeros(3),
            "a": {"b": {"c": torch.zeros(3), "d": torch.zeros(3)}},
        },
        [],
    )

    td4 = TensorDict(
        {
            f"a{separator}b{separator}c{separator}d": torch.zeros(3),
            "a": {"b": {"c": torch.zeros(3)}},
        },
        [],
    )

    td5 = TensorDict(
        {f"a{separator}b": torch.zeros(3), "a": {"b": {"c": torch.zeros(3)}}}, []
    )

    with pytest.raises(Exception):
        _ = td1.flatten_keys(separator)
        _ = td2.flatten_keys(separator)
        _ = td3.flatten_keys(separator)

        _ = td1.unflatten_keys(separator)
        _ = td2.unflatten_keys(separator)
        _ = td3.unflatten_keys(separator)
        _ = td4.unflatten_keys(separator)
        _ = td5.unflatten_keys(separator)

    _ = td4.flatten_keys(separator)
    _ = td5.flatten_keys(separator)


if __name__ == "__main__":
    args, unknown = argparse.ArgumentParser().parse_known_args()
    pytest.main([__file__, "--capture", "no", "--exitfirst"] + unknown)<|MERGE_RESOLUTION|>--- conflicted
+++ resolved
@@ -2819,7 +2819,20 @@
         assert tensordict["c"].device == device
 
 
-<<<<<<< HEAD
+def test_update_nested_dict():
+    t = TensorDict({"a": {"d": [[[0]] * 3] * 2}}, [2, 3])
+    assert ("a", "d") in t.keys(include_nested=True)
+    t.update({"a": {"b": [[[1]] * 3] * 2}})
+    assert ("a", "d") in t.keys(include_nested=True)
+    assert ("a", "b") in t.keys(include_nested=True)
+    assert t["a", "b"].shape == torch.Size([2, 3, 1])
+    t.update({"a": {"d": [[[1]] * 3] * 2}})
+
+
+@pytest.mark.parametrize("separator", [".", "-"])
+def test_unflatten_keys_collision(separator):
+    td = TensorDict(
+        {"a": [1, 2], f"c{separator}a": [1, 2], "c": TensorDict({"b": [1, 2]}, [])}, []
 @pytest.mark.parametrize("inplace", [True, False])
 @pytest.mark.parametrize("separator", [",", "-"])
 def test_flatten_unflatten_key_collision(inplace, separator):
@@ -2837,22 +2850,6 @@
             "g": {"d": torch.randn(3)},
         },
         [],
-=======
-def test_update_nested_dict():
-    t = TensorDict({"a": {"d": [[[0]] * 3] * 2}}, [2, 3])
-    assert ("a", "d") in t.keys(include_nested=True)
-    t.update({"a": {"b": [[[1]] * 3] * 2}})
-    assert ("a", "d") in t.keys(include_nested=True)
-    assert ("a", "b") in t.keys(include_nested=True)
-    assert t["a", "b"].shape == torch.Size([2, 3, 1])
-    t.update({"a": {"d": [[[1]] * 3] * 2}})
-
-
-@pytest.mark.parametrize("separator", [".", "-"])
-def test_unflatten_keys_collision(separator):
-    td = TensorDict(
-        {"a": [1, 2], f"c{separator}a": [1, 2], "c": TensorDict({"b": [1, 2]}, [])}, []
->>>>>>> cc8a8d8b
     )
     td3 = TensorDict(
         {
