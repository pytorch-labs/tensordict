--- conflicted
+++ resolved
@@ -7,14 +7,7 @@
 
 import pytest
 import torch
-<<<<<<< HEAD
 from _utils_internal import expand_list
-from functorch import (
-    vmap,
-    make_functional_with_buffers as functorch_make_functional_with_buffers,
-)
-=======
->>>>>>> eea8d7f9
 from tensordict import TensorDict
 from tensordict.nn import TensorDictModule, TensorDictSequential
 from tensordict.nn.functional_modules import (
@@ -24,7 +17,10 @@
 from torch.nn import Linear
 
 try:
-    from functorch import vmap
+    from functorch import (
+        vmap,
+        make_functional_with_buffers as functorch_make_functional_with_buffers,
+    )
 
     _has_functorch = True
     FUNCTORCH_ERR = ""
@@ -74,6 +70,9 @@
         assert y.shape == torch.Size([10, 2, 3])
 
 
+@pytest.mark.skipif(
+    not _has_functorch, reason=f"functorch not found: err={FUNCTORCH_ERR}"
+)
 @pytest.mark.parametrize(
     "moduletype,batch_params",
     [
@@ -186,6 +185,9 @@
         assert params.requires_grad
 
 
+@pytest.mark.skipif(
+    not _has_functorch, reason=f"functorch not found: err={FUNCTORCH_ERR}"
+)
 @pytest.mark.parametrize(
     "moduletype,batch_params",
     [
